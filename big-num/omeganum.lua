--OmegaNum port by Mathguy
Big = {
	array = {},
	sign = 1,
}

maxArrow = 1e3

OmegaMeta = { __type = "OmegaNumber" }
OmegaMeta.__index = Big

external = true

omegaNumError = "[OmegaNumError] "
invalidArgument = omegaNumError .. "Invalid argument: "

isOmegaNum =
	"/^[-\\+]*(Infinity|NaN|(10(\\^+|\\{[1-9]\\d*\\})|\\(10(\\^+|\\{[1-9]\\d*\\})\\)\\^[1-9]\\d* )*((\\d+(\\.\\d*)?|\\d*\\.\\d+)?([Ee][-\\+]*))*(0|\\d+(\\.\\d*)?|\\d*\\.\\d+))$/"

MAX_SAFE_INTEGER = 9007199254740991
MAX_E = math.log(MAX_SAFE_INTEGER, 10)
LONG_STRING_MIN_LENGTH = 17

R = {}

R.ZERO = 0
R.ONE = 1
R.E = math.exp(1)
R.LN2 = math.log(2, R.E)
R.LN10 = math.log(10, R.E)
R.LOG2E = math.log(R.E, 2)
R.LOG10E = math.log(R.E, 0)
R.PI = math.pi
R.SQRT1_2 = math.sqrt(0.5)
R.SQRT2 = math.sqrt(2)
R.MAX_SAFE_INTEGER = MAX_SAFE_INTEGER
R.MIN_SAFE_INTEGER = -9007199254740992
R.MAX_DISP_INTEGER = 1000000
R.NaN = 0 / 0
R.NEGATIVE_INFINITY = -1 / 0
R.POSITIVE_INFINITY = 1 / 0
R.E_MAX_SAFE_INTEGER = "e" .. tostring(R.MAX_SAFE_INTEGER)
R.EE_MAX_SAFE_INTEGER = "ee" .. tostring(R.MAX_SAFE_INTEGER)
R.TETRATED_MAX_SAFE_INTEGER = "10^^" .. tostring(R.MAX_SAFE_INTEGER)

-- this will be populated with bignum equivalents of R's values at the end of the file
B = {}

-- this will be populated with bignum equivalents of R's values at the end of the file
B = {}

--------------make the numbers look good----------------------
function thousands_format(number)
	return string.format("%.2f", number)
end

function a_thousand_notation(n, places)
	local raw = string.format("%." .. places .. "f", n)
	local result = ""
	local comma = string.find(raw, "%.")

	if comma == nil then
		comma = #raw
	else
		comma = comma - 1
	end

	for i = 1, #raw do
		result = result .. string.sub(raw, i, i)
		if (comma - i) % 3 == 0 and i < comma then
			result = result .. ","
		end
	end
	return result
end

------------------------------------------------------

function Big:new(input)
	if type(input) == "number" then
		return setmetatable({ array = { input }, sign = 1 }, OmegaMeta):normalize()
	elseif type(input) == "string" then
		return Big:parse(input)
	elseif (type(input) == "table") and getmetatable(input) == OmegaMeta then
		return input:clone()
	elseif type(input) == "table" then
		-- Handle array inputs directly (backward compatibility with original implementation)
		return setmetatable({ array = input, sign = 1 }, OmegaMeta):normalize()
	else
		-- Default case for nil or other types
		return setmetatable({ array = { 0 }, sign = 1 }, OmegaMeta):normalize()
	end
end

function Big:is_nan()
	return self.array[1] ~= self.array[1]
end

function Big:is_infinite()
	return (self.array[1] == R.POSITIVE_INFINITY) or (self.array[1] == R.NEGATIVE_INFINITY)
end

function Big:is_finite()
	return (not self:is_infinite() and not self:is_nan())
end

<<<<<<< HEAD
function Big:is_int()
	if self.sign == -1 then
		return self:abs():is_int()
	end
	if self:gt(B.MAX_SAFE_INTEGER) then
		return true
	end
	local num = self:to_number()
	return (math.floor(num) == num)
end

function Big:compare_to(other)
	other = Big:ensure_big(other)
	if (self.array[1] ~= self.array[1]) or (other.array[1] ~= other.array[1]) then
		return R.NaN
	end
	if (self.array[1] == R.POSITIVE_INFINITY) and (other.array[1] ~= R.POSITIVE_INFINITY) then
		return self.sign
	end
	if (self.array[1] ~= R.POSITIVE_INFINITY) and (other.array[1] == R.POSITIVE_INFINITY) then
		return other.sign
	end
	if (#self.array == 1) and (self.array[1] == 0) and (#other.array == 1) and (other.array[1] == 0) then
		return 0
	end
	if self.sign ~= other.sign then
		return self.sign
	end
	local m = self.sign
	local r = nil
	if #self.array > #other.array then
		r = 1
	elseif #self.array < #other.array then
		r = -1
	else
		for i = #self.array, 1, -1 do
			if self.array[i] > other.array[i] then
				r = 1
				break
			elseif self.array[i] < other.array[i] then
				r = -1
				break
			end
			r = r or 0
		end
	end
	return r * m
=======
function Big:isint()
    if (self.sign==-1) then
        return self:abs():isint()
    end
    if (self:gt(B.MAX_SAFE_INTEGER)) then
        return true;
    end
    local num = self:to_number()
    return (math.floor(num) == num);
end

function Big:compareTo(other)
    other = Big:ensureBig(other)
    if ((self.array[1] ~= self.array[1]) or (other.array[1] ~= other.array[1])) then
        return R.NaN;
    end
    if ((self.array[1]==R.POSITIVE_INFINITY) and (other.array[1]~=R.POSITIVE_INFINITY)) then
        return self.sign
    end
    if ((self.array[1]~=R.POSITIVE_INFINITY) and (other.array[1]==R.POSITIVE_INFINITY)) then
        return other.sign
    end
    if ((#self.array==1) and (self.array[1]==0) and (#other.array==1) and (other.array[1]==0)) then
        return 0
    end
    if (self.sign~=other.sign) then
        return self.sign
    end
    local m = self.sign;
    local r = nil;
    if (#self.array>#other.array) then
        r = 1;
    elseif (#self.array<#other.array) then
        r = -1;
    else
        for i=#self.array,1,-1 do
            if (self.array[i]>other.array[i]) then
                r = 1;
                break;
            elseif (self.array[i]<other.array[i]) then
                r = -1
                break
            end
            r = r or 0;
        end
    end
    return r * m;
>>>>>>> 0df148b8
end

function Big:lt(other)
	return self:compare_to(other) < 0
end

function Big:gt(other)
	return self:compare_to(other) > 0
end

function Big:lte(other)
	return self:compare_to(other) <= 0
end

function Big:gte(other)
	return self:compare_to(other) >= 0
end

function Big:eq(other)
	return self:compare_to(other) == 0
end

function Big:neg()
	local x = self:clone()
	x.sign = x.sign * -1
	return x
end

function Big:abs()
	local x = self:clone()
	x.sign = 1
	return x
end

function Big:min(other)
	if self:lt(other) then
		return self:clone()
	else
		return Big:new(other)
	end
end

function Big:max(other)
	if self:gt(other) then
		return self:clone()
	else
		return Big:new(other)
	end
end

function Big:normalize()
<<<<<<< HEAD
	local b = nil
	local x = self
	if (x.array == nil) or (type(x.array) ~= "table") or (#x.array == 0) then
		x.array = { 0 }
	end
	if (#x.array == 1) and (x.array[1] == 0) then
		x.sign = 1
		return x
	end
	if (#x.array == 1) and (x.array[1] < 0) then
		x.sign = -1
		x.array[1] = -x.array[1]
	end
	if (x.sign ~= 1) and (x.sign ~= -1) then
		if x.sign < 0 then
			x.sign = -1
		else
			x.sign = 1
		end
	end
	local l = 0
	for i, j in pairs(x.array) do
		if i > l then
			l = i
		end
	end
	for i = 1, l do
		local e = x.array[i]
		if e == nil then
			x.array[i] = 0
			e = 0
		end
		if e ~= e then
			x.array = { R.NaN }
			return x
		end
		if (e == R.POSITIVE_INFINITY) or (e == R.NEGATIVE_INFINITY) then
			x.array = { R.POSITIVE_INFINITY }
			return x
		end
		if i ~= 1 then
			x.array[i] = math.floor(e)
		end
	end
	local doOnce = true
	while doOnce or b do
		b = false
		while (#x.array ~= 0) and (x.array[#x.array] == 0) do
			x.array[#x.array] = nil
			b = true
		end
		if x.array[1] > R.MAX_DISP_INTEGER then --modified, should make printed values easier to display
			x.array[2] = (x.array[2] or 0) + 1
			x.array[1] = math.log(x.array[1], 10)
			b = true
		end
		while (x.array[1] < math.log(R.MAX_DISP_INTEGER, 10)) and ((x.array[2] ~= nil) and (x.array[2] ~= 0)) do
			x.array[1] = math.pow(10, x.array[1], 10)
			x.array[2] = x.array[2] - 1
			b = true
		end
		doOnce = false
		l = #x.array
		for i = 1, l do
			if x.array[i] > R.MAX_SAFE_INTEGER then
				x.array[i + 1] = (x.array[i + 1] or 0) + 1
				x.array[1] = x.array[i] + 1
				for j = 2, i do
					x.array[j] = 0
				end
				b = true
			end
		end
	end
	if #x.array == 0 then
		x.array = { 0 }
	end
	return x
end

function Big:to_string()
	if self.sign == -1 then
		return "-" .. self:abs():to_string()
	end
	if self.array[1] ~= self.array[1] then
		return "NaN"
	end
	local s = ""
	if #self.array >= 2 then
		for i = #self.array, 3, -1 do
			local q = nil
			if i >= 6 then
				q = "{" .. (i - 1) .. "}"
			else
				q = string.rep("^", i - 1)
			end
			if self.array[i] > 1 then
				s = s .. "(10" .. q .. ")^" .. a_thousand_notation(self.array[i], 0) .. " "
			elseif self.array[i] == 1 then
				s = s .. "10" .. q
			end
		end
	end
	if (self.array[2] == nil) or (self.array[2] == 0) then
		if self.array[1] <= 9e9 then
			s = s .. a_thousand_notation(self.array[1], 2)
		else
			local exponent = math.floor(math.log(self.array[1], 10))
			local mantissa = math.floor((self.array[1] / (10 ^ exponent)) * 100) / 100
			s = s .. a_thousand_notation(mantissa, 2) .. "e" .. a_thousand_notation(exponent, 0)
		end
	elseif self.array[2] < 3 then
		s = s
			.. string.rep("e", self.array[2] - 1)
			.. a_thousand_notation(math.pow(10, self.array[1] - math.floor(self.array[1])), 2)
			.. "e"
			.. a_thousand_notation(math.floor(self.array[1]), 0)
	elseif self.array[2] < 8 then
		s = s .. string.rep("e", self.array[2]) .. a_thousand_notation(self.array[1], 0)
	else
		s = s .. "(10^)^" .. a_thousand_notation(self.array[2], 0) .. " " .. a_thousand_notation(self.array[1], 0)
	end
	return s
end

function log10_long_string(str)
	return math.log(tonumber(string.sub(str, 1, LONG_STRING_MIN_LENGTH)), 10)
		+ (string.len(str) - LONG_STRING_MIN_LENGTH)
end

function Big:parse(input)
	local x = Big:new({ 0 })
	local negateIt = false
	while (string.sub(input, 1, 1) == "-") or (string.sub(input, 1, 1) == "+") do
		if string.sub(input, 1, 1) == "-" then
			negateIt = not negateIt
		end
		input = string.sub(input, 2)
	end
	if (input == "NaN") or (input == "nan") then
		x.array = { R.NaN }
	elseif (input == "Infinity") or (input == "inf") then
		x.array = { R.POSITIVE_INFINITY }
	else
		local a = 0
		local b = 0
		local c = 0
		local d = 0
		local i = 0
		while string.len(input) > 0 do
			local passTest = false
			if true then
				local j = 1
				if string.sub(input, 1, 1) == "(" then
					j = j + 1
				end
				if
					(string.sub(input, j, j + 1) == "10")
					and ((string.sub(input, j + 2, j + 2) == "^") or (string.sub(input, j + 2, j + 2) == "{"))
				then
					passTest = true
				end
			end
			if passTest then
				if string.sub(input, 1, 1) == "(" then
					input = string.sub(input, 2)
				end
				local arrows = -1
				if string.sub(input, 3, 3) == "^" then
					arrows = 3
					while string.sub(input, arrows, arrows) == "^" do
						arrows = arrows + 1
					end
					arrows = arrows - 3
					a = arrows
					b = arrows + 2
				else
					a = 1
					while string.sub(input, a, a) ~= "}" do
						a = a + 1
					end
					arrows = tonumber(string.sub(input, 4, a - 1)) + 1
					b = a + 1
				end
				input = string.sub(input, b + 1)
				if string.sub(input, 1, 1) == ")" then
					a = 1
					while string.sub(input, a, a) ~= " " do
						a = a + 1
					end
					c = tonumber(string.sub(input, 3, a - 1))
					input = string.sub(input, a + 1)
				else
					c = 1
				end
				if arrows == 1 then
					x.array[2] = (x.array[2] or 0) + c
				elseif arrows == 2 then
					a = x.array[2] or 0
					b = x.array[1] or 0
					if b >= 1e10 then
						a = a + 1
					end
					if b >= 10 then
						a = a + 1
					end
					x.array[1] = a
					x.array[2] = 0
					x.array[3] = (x.array[3] or 0) + c
				else
					a = x.array[arrows] or 0
					b = x.array[arrows - 1] or 0
					if b >= 10 then
						a = a + 1
					end
					for i = 1, arrows do
						x.array[i] = 0
					end
					x.array[1] = a
					x.array[arrows + 1] = (x.array[arrows + 1] or 0) + c
				end
			else
				break
			end
		end
		a = { "" }
		while string.len(input) > 0 do
			if (string.sub(input, 1, 1) == "e") or (string.sub(input, 1, 1) == "E") then
				a[#a + 1] = ""
			else
				a[#a] = a[#a] .. string.sub(input, 1, 1)
			end
			input = string.sub(input, 2)
		end
		if a[#a] == "" then
			a[#a] = nil
		end
		b = { x.array[1], 0 }
		c = 1
		for i = #a, 1, -1 do
			if (b[1] < MAX_E) and (b[2] == 0) then
				b[1] = math.pow(10, c * b[1])
			elseif c == -1 then
				if b[2] == 0 then
					b[1] = math.pow(10, c * b[1])
				elseif (b[2] == 1) and (b[1] <= 308) then
					b[1] = math.pow(10, c * math.pow(10, b[1]))
				else
					b[1] = 0
				end
				b[2] = 0
			else
				b[2] = b[2] + 1
			end
			local decimalPointPos = 1
			while (string.sub(a[i], decimalPointPos, decimalPointPos) ~= ".") and (decimalPointPos <= #a[i]) do
				decimalPointPos = decimalPointPos + 1
			end
			if decimalPointPos == #a[i] + 1 then
				decimalPointPos = -1
			end
			local intPartLen = -1
			if decimalPointPos == -1 then
				intPartLen = #a[i] + 1
			else
				intPartLen = decimalPointPos
			end
			if b[2] == 0 then
				if intPartLen - 1 >= LONG_STRING_MIN_LENGTH then
					b[1] = math.log10(b[1]) + log10_long_string(string.sub(a[i], 1, intPartLen - 1))
					b[2] = 1
				elseif (a[i] ~= nil) and (a[i] ~= "") and (tonumber(a[i]) ~= nil) then
					b[1] = b[1] * tonumber(a[i])
				end
			else
				d = -1
				if intPartLen - 1 >= LONG_STRING_MIN_LENGTH then
					d = log10_long_string(string.sub(a[i], 1, intPartLen - 1))
				else
					if (a[i] ~= nil) and (a[i] ~= "") and (tonumber(a[i]) ~= nil) then
						d = math.log(tonumber(a[i]), 10)
					else
						d = 0
					end
				end
				if b[2] == 1 then
					b[1] = b[1] + d
				elseif (b[2] == 2) and (b[1] < MAX_E + math.log(d, 10)) then
					b[1] = b[1] + math.log(1 + math.pow(10, Math.log10(d) - b[0]), 10)
				end
			end
			if (b[1] < MAX_E) and (b[2] ~= 0) and (b[2] ~= nil) then
				b[1] = math.pow(10, b[1])
				b[2] = b[2] - 1
			elseif b[1] > MAX_SAFE_INTEGER then
				b[1] = math.log(b[1], 10)
				b[2] = b[2] + 1
			end
		end
		x.array[1] = b[1]
		x.array[2] = (x.array[2] or 0) + b[2]
	end
	if negateIt then
		x.sign = x.sign * -1
	end
	x:normalize()
	return x
=======
    local b = nil
    local x = self
    if ((x.array == nil) or (type(x.array) ~= "table") or (#x.array == 0)) then
        x.array = {0}
    end
    if (#x.array == 1) and (x.array[1] == 0) then
        x.sign = 1
        return x
    end
    if (#x.array == 1) and (x.array[1] < 0) then
        x.sign = -1
        x.array[1] = -x.array[1]
    end
    if ((x.sign~=1) and (x.sign~=-1)) then
    --   if (typeof x.sign!="number") x.sign=Number(x.sign);
        if (x.sign < 0) then
            x.sign = -1;
        else
            x.sign = 1;
        end
    end
    local l = 0
    for i ,j in pairs(x.array) do
        if i > l then
                l = i
        end
    end
    for i=1,l do
        local e = x.array[i];
        if ((e == nil)) then
            x.array[i] = 0
            e = 0
        end
        if (e ~= e) then
            x.array={R.NaN};
            return x;
        end
        if (e == R.POSITIVE_INFINITY) or (e == R.NEGATIVE_INFINITY) then
            x.array = {R.POSITIVE_INFINITY};
            return x;
        end
        if (i ~= 1) then
            x.array[i]=math.floor(e)
        end
    end
    local doOnce = true
    while (doOnce or b) do
    --   if (OmegaNum.debug>=OmegaNum.ALL) console.log(x.toString());
        b=false;
        while ((#x.array ~= 0) and (x.array[#x.array]==0)) do
            x.array[#x.array] = nil;
            b=true;
        end
        if (x.array[1] > R.MAX_DISP_INTEGER) then --modified, should make printed values easier to display
            x.array[2]=(x.array[2] or 0) + 1;
            x.array[1]= math.log(x.array[1], 10);
            b=true;
        end
        while ((x.array[1] < math.log(R.MAX_DISP_INTEGER,10)) and ((x.array[2] ~= nil) and (x.array[2] ~= 0))) do
            x.array[1] = math.pow(10,x.array[1], 10);
            x.array[2] = x.array[2] - 1
            b=true;
        end
        -- if ((#x.array>2) and ((x.array[2] == nil) or (x.array[2] == 0))) then
        --     local i = 3
        --     while (x.array[i] == nil) or (x.array[i] == 0) do
        --         i = i + 1
        --     end
        --     x.array[i-1]=x.array[1];
        --     x.array[1]=1;
        --     x.array[i] = x.array[i] - 1
        --     b=true;
        -- end
        doOnce = false;
        l = #x.array
        for i=1,l do
            if (x.array[i]>R.MAX_SAFE_INTEGER) then
                x.array[i+1]=(x.array[i+1] or 0)+1;
                x.array[1]=x.array[i]+1;
                for j=2,i do
                    x.array[j]=0;
                end
                b=true;
            end
        end
    end
    if (#x.array == 0) then
        x.array = {0}
    end
    return x;
end

function Big:toString()
    if (self.sign==-1) then
        return "-" .. self:abs():toString()
    end
    if (self.array[1] ~= self.array[1]) then
        return "NaN"
    end
    -- if (!isFinite(this.array[0])) return "Infinity";
    local s = "";
    if (#self.array>=2) then
        for i=#self.array,3,-1 do
            local q = nil
            if (i >= 6) then
                q = "{"..(i-1).."}"
            else
                q = string.rep("^", i-1)
            end
            if (self.array[i]>1) then
                s = s .."(10" .. q .. ")^" .. AThousandNotation(self.array[i], 0) .. " "
            elseif (self.array[i]==1) then
                s= s .."10" .. q;
            end
        end
    end
    if (self.array[2] == nil) or (self.array[2] == 0) then
        if (self.array[1] <= 9e9) then
            s = s .. AThousandNotation(self.array[1], 2)
        else
            local exponent = math.floor(math.log(self.array[1], 10))
            local mantissa = math.floor((self.array[1] / (10^exponent))*100)/100
            s = s .. AThousandNotation(mantissa, 2) .. "e" .. AThousandNotation(exponent, 0)
        end
    elseif (self.array[2]<3) then
        s = s .. string.rep("e", self.array[2]-1) .. AThousandNotation(math.pow(10,self.array[1]-math.floor(self.array[1])), 2) .. "e" .. AThousandNotation(math.floor(self.array[1]), 0);
    elseif (self.array[2]<8) then
        s = s .. string.rep("e", self.array[2]) .. AThousandNotation(self.array[1], 0)
    else
        s = s .. "(10^)^" .. AThousandNotation(self.array[2], 0) .. " " .. AThousandNotation(self.array[1],0)
    end
    return s
end

function log10LongString(str)
    return math.log(tonumber(string.sub(str, 1, LONG_STRING_MIN_LENGTH)), 10)+(string.len(str)- LONG_STRING_MIN_LENGTH);
end

function Big:parse(input)
    -- if (typeof input!="string") throw Error(invalidArgument+"Expected String");
    -- var isJSON=false;
    -- if (typeof input=="string"&&(input[0]=="["||input[0]=="{")){
    --   try {
    --     JSON.parse(input);
    --   }finally{
    --     isJSON=true;
    --   }
    -- }
    -- if (isJSON){
    --   return OmegaNum.fromJSON(input);
    -- }
    local x = Big:new({0})
    -- if (!isOmegaNum.test(input)){
    --   console.warn(omegaNumError+"Malformed input: "+input);
    --   x.array=[NaN];
    --   return x;
    -- }
    local negateIt = false
    while ((string.sub(input, 1, 1)=="-") or (string.sub(input, 1, 1)=="+")) do
        if (string.sub(input, 1, 1)=="-") then
            negateIt = not negateIt
        end
        input = string.sub(input, 2);
    end
    if (input=="NaN") or (input=="nan") then
        x.array = {R.NaN}
    elseif (input=="Infinity") or (input=="inf") then
        x.array = {R.POSITIVE_INFINITY}
    else
        local a = 0
        local b = 0
        local c = 0
        local d = 0
        local i = 0
        while (string.len(input) > 0) do
            local passTest = false
            if true then
                local j = 1
                if string.sub(input, 1, 1) == "(" then
                    j = j + 1
                end
                if (string.sub(input, j, j+1) == "10") and ((string.sub(input, j+2, j+2) == "^") or (string.sub(input, j+2, j+2) == "{")) then
                    passTest = true
                end
            end
            if (passTest) then
                if (string.sub(input, 1, 1) == "(") then
                input = string.sub(input, 2);
                end
                local arrows = -1;
                if (string.sub(input, 3, 3)=="^") then
                    arrows = 3
                    while (string.sub(input, arrows, arrows) == "^") do
                        arrows = arrows + 1
                    end
                    arrows = arrows - 3
                    a = arrows
                    b = arrows + 2;
                else
                    a = 1
                    while (string.sub(input, a, a) ~= "}") do
                        a = a + 1
                    end
                    arrows=tonumber(string.sub(input, 4, a - 1))+1;
                    b = a + 1
                end
                --[[if (arrows >= maxArrow) then
                -- console.warn("Number too large to reasonably handle it: tried to "+arrows.add(2)+"-ate.");
                    x.array = {R.POSITIVE_INFINITY};
                    break;
                end--]]
                input = string.sub(input, b + 1);
                if (string.sub(input, 1, 1) == ")") then
                    a = 1
                    while (string.sub(input, a, a) ~= " ") do
                        a = a + 1
                    end
                    c = tonumber(string.sub(input, 3, a - 1));
                    input = string.sub(input, a+1);
                else
                    c = 1
                end
                if (arrows==1) then
                    x.array[2] = (x.array[2] or 0) + c;
                elseif (arrows==2) then
                    a = x.array[2] or 0;
                    b = x.array[1] or 0;
                    if (b>=1e10) then
                        a = a + 1
                    end
                    if (b>=10) then
                        a = a + 1
                    end
                    x.array[1]=a;
                    x.array[2]=0;
                    x.array[3]=(x.array[3] or 0)+c;
                else
                    a=x.array[arrows] or 0;
                    b=x.array[arrows-1] or 0;
                    if (b>=10) then
                        a = a + 1
                    end
                    for i=1, arrows do
                        x.array[i] = 0;
                    end
                    x.array[1]=a;
                    x.array[arrows+1] = (x.array[arrows+1] or 0) + c;
                end
            else
                break
            end
        end
        a = {""}
        while (string.len(input) > 0) do
            if ((string.sub(input, 1, 1) == "e") or (string.sub(input, 1, 1) == "E")) then
                a[#a + 1] = ""
            else
                a[#a] = a[#a] .. string.sub(input, 1, 1)
            end
            input = string.sub(input, 2);
        end
        if a[#a] == "" then
            a[#a] = nil
        end
        b={x.array[1],0};
        c=1;
        for i=#a, 1, -1 do
            if ((b[1] < MAX_E) and (b[2]==0)) then
                b[1] = math.pow(10,c*b[1]);
            elseif (c==-1) then
                if (b[2]==0) then
                    b[1]=math.pow(10,c*b[1]);
                elseif ((b[2]==1) and (b[1]<=308)) then
                    b[1] = math.pow(10,c*math.pow(10,b[1]));
                else
                    b[1]=0;
                end
                b[2]=0;
            else
                b[2] = b[2] + 1;
            end
            local decimalPointPos = 1;
            while ((string.sub(a[i], decimalPointPos, decimalPointPos) ~= ".") and (decimalPointPos <= #a[i])) do
                decimalPointPos = decimalPointPos + 1
            end
            if decimalPointPos == #a[i] + 1 then
                decimalPointPos = -1
            end
            local intPartLen = -1
            if (decimalPointPos == -1) then
                intPartLen = #a[i] + 1
            else
                intPartLen = decimalPointPos
            end
            if (b[2] == 0) then
                if (intPartLen - 1 >= LONG_STRING_MIN_LENGTH) then
                    b[1] = math.log10(b[1]) + log10LongString(string.sub(a[i], 1, intPartLen - 1))
                    b[2] = 1;
                elseif ((a[i] ~= nil) and (a[i] ~= "") and (tonumber(a[i]) ~= nil)) then
                    b[1] = b[1] * tonumber(a[i]);
                end
            else
                d=-1
                if (intPartLen - 1 >= LONG_STRING_MIN_LENGTH) then
                    d = log10LongString(string.sub(a[i], 1,intPartLen - 1))
                else
                    if (a[i] ~= nil) and (a[i] ~= "") and (tonumber(a[i]) ~= nil) then
                        d = math.log(tonumber(a[i]), 10)
                    else
                        d = 0
                    end
                end
                if (b[2]==1) then
                    b[1] = b[1] + d;
                elseif ((b[2]==2) and (b[1]<MAX_E+math.log(d, 10))) then
                    b[1] = b[1] + math.log(1+math.pow(10,Math.log10(d)-b[0]), 10);
                end
            end
            if ((b[1]<MAX_E) and (b[2] ~= 0) and (b[2] ~= nil)) then
                b[1]=math.pow(10,b[1]);
                b[2] = b[2] - 1;
            elseif (b[1]>MAX_SAFE_INTEGER) then
                b[1] = math.log(b[1], 10);
                b[2] = b[2] + 1;
            end
        end
        x.array[1]= b[1];
        x.array[2]= (x.array[2] or 0) + b[2];
    end
    if (negateIt) then
        x.sign = x.sign * -1
    end
    x:normalize();
    return x;
>>>>>>> 0df148b8
end

function Big:to_number()
	if self.sign == -1 then
		return -1 * (self:neg():to_number())
	end
	if (#self.array >= 2) and ((self.array[2] >= 2) or (self.array[2] == 1) and (self.array[1] > 308)) then
		return R.POSITIVE_INFINITY
	end
	if (#self.array >= 3) and ((self.array[1] >= 3) or (self.array[2] >= 1) or (self.array[3] >= 1)) then
		return R.POSITIVE_INFINITY
	end
	if (#self.array >= 4) and ((self.array[1] > 1) or (self.array[2] >= 1) or (self.array[3] >= 1)) then
		for i = 4, #self.array do
			if self.array[i] > 0 then
				return R.POSITIVE_INFINITY
			end
		end
	end
	if type(self.array[1]) == "table" then
		self.array[1] = self.array[1]:to_number()
	end
	if self.array[2] == 1 then
		return math.pow(10, self.array[1])
	end
	return self.array[1]
end

function Big:floor()
	if self:is_int() then
		return self:clone()
	end
	return Big:new(math.floor(self:to_number()))
end

function Big:ceil()
	if self:is_int() then
		return self:clone()
	end
	return Big:new(math.ceil(self:to_number()))
end

function Big:clone()
	local newArr = {}
	for i, j in ipairs(self.array) do
		newArr[i] = j
	end
	local result = Big:new(newArr)
	result.sign = self.sign
	return result
end

function Big:ensure_big(input)
	if (type(input) == "table") and getmetatable(input) == OmegaMeta then
		return input
	else
		return Big:new(input)
	end
end

function Big:ensureBig(input)
    if ((type(input) == "table") and getmetatable(input) == OmegaMeta) then
        return input
    else
        return Big:create(input)
    end
end

function Big:add(other)
<<<<<<< HEAD
	local x = self
	other = Big:ensure_big(other)
	if x.sign == -1 then
		return x:neg():add(other:neg()):neg()
	end
	if other.sign == -1 then
		return x:sub(other:neg())
	end
	if x:eq(B.ZERO) then
		return other:clone()
	end
	if other:eq(B.ZERO) then
		return x:clone()
	end
	if x:is_nan() or other:is_nan() or (x:is_infinite() and other:is_infinite() and x:eq(other:neg())) then
		return Big:new(B.NaN)
	end
	if x:is_infinite() then
		return x:clone()
	end
	if other:is_infinite() then
		return other:clone()
	end
	local p = x:min(other)
	local q = x:max(other)
	local t = -1
	if (p.array[2] == 2) and not p:gt(B.E_MAX_SAFE_INTEGER) then
		p.array[2] = 1
		p.array[1] = 10 ^ p.array[1]
	end
	if (q.array[2] == 2) and not q:gt(B.E_MAX_SAFE_INTEGER) then
		q.array[2] = 1
		q.array[1] = 10 ^ q.array[1]
	end
	if q:gt(B.E_MAX_SAFE_INTEGER) or q:div(p):gt(B.MAX_SAFE_INTEGER) then
		t = q
	elseif (q.array[2] == nil) or (q.array[2] == 0) then
		t = Big:new(x:to_number() + other:to_number())
	elseif q.array[2] == 1 then
		if (p.array[2] ~= nil) and (p.array[2] ~= 0) then
			a = p.array[1]
		else
			a = math.log(p.array[1], 10)
		end
		t = Big:new({ a + math.log(math.pow(10, q.array[1] - a) + 1, 10), 1 })
	end
	p = nil
	q = nil
	return t
end

function Big:sub(other)
	local x = self
	other = Big:ensure_big(other)
	if x.sign == -1 then
		return x:neg():sub(other:neg()):neg()
	end
	if other.sign == -1 then
		return x:add(other:neg())
	end
	if x:eq(other) then
		return Big:new(B.ZERO)
	end
	if other:eq(B.ZERO) then
		return x:clone()
	end
	if x:is_nan() or other:is_nan() or (x:is_infinite() and other:is_infinite() and x:eq(other:neg())) then
		return Big:new(B.NaN)
	end
	if x:is_infinite() then
		return x:clone()
	end
	if other:is_infinite() then
		return other:neg()
	end
	local p = x:min(other)
	local q = x:max(other)
	local n = other:gt(x)
	local t = -1
	if (p.array[2] == 2) and not p:gt(B.E_MAX_SAFE_INTEGER) then
		p.array[2] = 1
		p.array[1] = 10 ^ p.array[1]
	end
	if (q.array[2] == 2) and not q:gt(B.E_MAX_SAFE_INTEGER) then
		q.array[2] = 1
		q.array[1] = 10 ^ q.array[1]
	end
	if q:gt(B.E_MAX_SAFE_INTEGER) or q:div(p):gt(B.MAX_SAFE_INTEGER) then
		t = q
		if n then
			t = t:neg()
		else
			t = t
		end
	elseif (q.array[2] == nil) or (q.array[2] == 0) then
		t = Big:new(x:to_number() - other:to_number())
	elseif q.array[2] == 1 then
		if (p.array[2] ~= nil) and (p.array[2] ~= 0) then
			a = p.array[1]
		else
			a = math.log(p.array[1], 10)
		end

		t = Big:new({ a + math.log(math.pow(10, q.array[1] - a) - 1, 10), 1 })
		if n then
			t = t:neg()
		else
			t = t
		end
	end
	p = nil
	q = nil
	return t
end

function Big:div(other)
	local x = self
	other = Big:ensure_big(other)
	if x.sign * other.sign == -1 then
		return x:abs():div(other:abs()):neg()
	end
	if x.sign == -1 then
		return x:abs():div(other:abs())
	end
	if x:is_nan() or other:is_nan() or (x:is_infinite() and other:is_infinite() and x:eq(other:neg())) then
		return Big:new(B.NaN)
	end
	if other:eq(B.ZERO) then
		return Big:new(B.POSITIVE_INFINITY)
	end
	if other:eq(B.ONE) then
		return x:clone()
	end
	if x:eq(other) then
		return Big:new(B.ONE)
	end
	if x:is_infinite() then
		return x:clone()
	end
	if other:is_infinite() then
		return Big:new(B.ZERO)
	end
	if x:max(other):gt(B.EE_MAX_SAFE_INTEGER) then
		if x:gt(other) then
			return x:clone()
		else
			return Big:new(B.ZERO)
		end
	end
	local n = x:to_number() / other:to_number()
	if n <= MAX_SAFE_INTEGER then
		return Big:new(n)
	end
	local pw = Big:new(10):pow(x:log10():sub(other:log10()))
	local fp = pw:floor()
	if pw:sub(fp):lt(Big:new(1e-9)) then
		return fp
	end
	return pw
end

function Big:mul(other)
	local x = self
	other = Big:ensure_big(other)
	if x.sign * other.sign == -1 then
		return x:abs():mul(other:abs()):neg()
	end
	if x.sign == -1 then
		return x:abs():mul(other:abs())
	end
	if x:is_nan() or other:is_nan() or (x:is_infinite() and other:is_infinite() and x:eq(other:neg())) then
		return Big:new(B.NaN)
	end
	if other:eq(B.ZERO) then
		return Big:new(B.ZERO)
	end
	if other:eq(B.ONE) then
		return x:clone()
	end
	if x:is_infinite() then
		return x:clone()
	end
	if other:is_infinite() then
		return other:clone()
	end
	if x:max(other):gt(B.EE_MAX_SAFE_INTEGER) then
		return x:max(other)
	end
	local n = x:to_number() * other:to_number()
	if n <= MAX_SAFE_INTEGER then
		return Big:new(n)
	end
	return Big:new(10):pow(x:log10():add(other:log10()))
end

function Big:rec()
	if self:is_nan() or self:eq(B.ZERO) then
		return Big:new(B.NaN)
	end
	if self:abs():gt("2e323") then
		return Big:new(B.ZERO)
	end
	return Big:new(B.ONE):div(self)
end

function Big:log_base(base)
	if base == nil then
		base = Big:new(B.E)
	end
	return self:log10():div(base:log10())
end

function Big:log10()
	local x = self
	if x:lt(B.ZERO) then
		return Big:new(B.NaN)
	end
	if x:eq(B.ZERO) then
		return Big:new(B.NEGATIVE_INFINITY)
	end
	if x:lte(B.MAX_SAFE_INTEGER) then
		return Big:new(math.log(x:to_number(), 10))
	end
	if not x:is_finite() then
		return x:clone()
	end
	if x:gt(B.TETRATED_MAX_SAFE_INTEGER) then
		return x:clone()
	end
	x = x:clone()
	x.array[2] = x.array[2] - 1
	return x:normalize()
end

function Big:ln()
	base = Big:new(B.E)
	return self:log10():div(base:log10())
end

function Big:pow(other)
	other = Big:ensure_big(other)
	if other:eq(B.ZERO) then
		return Big:new(B.ONE)
	end
	if other:eq(B.ONE) then
		return self:clone()
	end
	if other:lt(B.ZERO) then
		return self:pow(other:neg()):rec()
	end
	if self:lt(B.ZERO) and other:is_int() then
		if other:mod(2):lt(B.ONE) then
			return self:abs():pow(other)
		end
		return self:abs():pow(other):neg()
	end
	if self:lt(B.ZERO) then
		--Override this interaction to always make positive numbers
		return self:abs():pow(other)
	end
	if self:eq(B.ONE) then
		return Big:new(B.ONE)
	end
	if self:eq(B.ZERO) then
		return Big:new(B.ZERO)
	end
	if self:max(other):gt(B.TETRATED_MAX_SAFE_INTEGER) then
		return self:max(other)
	end
	if self:eq(10) then
		if other:gt(B.ZERO) then
			other = other:clone()
			other.array[2] = (other.array[2] or 0) + 1
			other:normalize()
			return other
		else
			return Big:new(math.pow(10, other:to_number()))
		end
	end
	if other:lt(B.ONE) then
		return self:root(other:rec())
	end
	local n = math.pow(self:to_number(), other:to_number())
	if n <= MAX_SAFE_INTEGER then
		return Big:new(n)
	end
	return Big:new(10):pow(self:log10():mul(other))
end

function Big:exp()
	return Big:new(B.E, self)
end

function Big:root(other)
	other = Big:ensure_big(other)
	if other:eq(B.ONE) then
		return self:clone()
	end
	if other:lt(B.ZERO) then
		return self:root(other:neg()):rec()
	end
	if other:lt(B.ONE) then
		return self:pow(other:rec())
	end
	if self:lt(B.ZERO) and other:is_int() and other:mod(2):eq(B.ONE) then
		return self:neg():root(other):neg()
	end
	if self:lt(B.ZERO) then
		return Big:new(B.NaN)
	end
	if self:eq(B.ONE) then
		return Big:new(B.ONE)
	end
	if self:eq(B.ZERO) then
		return Big:new(B.ZERO)
	end
	if self:max(other):gt(B.TETRATED_MAX_SAFE_INTEGER) then
		if self:gt(other) then
			return self:clone()
		else
			Big:new(B.ZERO)
		end
	end
	return Big:new(10):pow(self:log10():div(other))
end

function Big:slog(base)
	if base == nil then
		base = 10
	end
	local x = self
	base = Big:ensure_big(base)
	if x:is_nan() or base:is_nan() or (x:is_infinite() and base:is_infinite()) then
		return Big:new(B.NaN)
	end
	if x:is_infinite() then
		return x:clone()
	end
	if base:is_infinite() then
		return Big:new(B.ZERO)
	end
	if x:lt(B.ZERO) then
		return Big:new(-R.ONE)
	end
	if x:lt(B.ONE) then
		return Big:new(B.ZERO)
	end
	if x:eq(base) then
		return Big:new(B.ONE)
	end
	if base:lt(math.exp(1 / R.E)) then
		local a = base:tetrate(1 / 0)
		if x:eq(a) then
			return Big:new(B.POSITIVE_INFINITY)
		end
		if x:gt(a) then
			return Big:new(B.NaN)
		end
	end
	if x:max(base):gt("10^^^" .. R.MAX_SAFE_INTEGER) then
		if x:gt(base) then
			return x:clone()
		end
		return Big:new(B.ZERO)
	end
	if x:max(base):gt(B.TETRATED_MAX_SAFE_INTEGER) then
		if x:gt(base) then
			x = x:clone()
			x.array[3] = x.array[3] - 1
			x:normalize()
			return x:sub(x.array[2])
		end
		return Big:new(B.ZERO)
	end
	x = x:clone()
	local r = 0
	local t = (x.array[2] or 0) - (base.array[2] or 0)
	if t > 3 then
		local l = t - 3
		r = r + l
		x.array[2] = x.array[2] - l
	end
	for i = 0, 99 do
		if x:lt(B.ZERO) then
			x = base:pow(x)
			r = r - 1
		elseif x:lte(B.ONE) then
			return Big:new(r + x:to_number() - 1)
		else
			r = r + 1
			x = x:log_base(base)
		end
	end
	if x:gt(10) then
		return Big:new(r)
	end
end

function Big:tetrate(other)
	local t = self
	other = Big:ensure_big(other)
	local negln = nil
	if t:is_nan() or other:is_nan() then
		return Big:new(B.NaN)
	end
	if other:is_infinite() and other.sign > 0 then
		negln = t:ln():neg()
		return negln:lambertw():div(negln)
	end
	if other:lte(-2) then
		return Big:new(B.NaN)
	end
	if t:eq(B.ZERO) then
		if other:eq(B.ZERO) then
			return Big:new(B.NaN)
		end
		if other:mod(2):eq(B.ZERO) then
			return Big:new(B.ZERO)
		end
		return Big:new(B.ONE)
	end
	if t:eq(B.ONE) then
		if other:eq(-1) then
			return Big:new(B.NaN)
		end
		return Big:new(B.ONE)
	end
	if other:eq(-1) then
		return Big:new(B.ZERO)
	end
	if other:eq(B.ZERO) then
		return Big:new(B.ONE)
	end
	if other:eq(B.ONE) then
		return t:clone()
	end
	if other:eq(2) then
		return t:pow(t)
	end
	if t:eq(2) then
		if other:eq(3) then
			return Big:new({ 16 })
		end
		if other:eq(4) then
			return Big:new({ 65536 })
		end
	end
	local m = t:max(other)
	if m:gt(Big:new("10^^^" .. tostring(R.MAX_SAFE_INTEGER))) then
		return m
	end
	if m:gt(B.TETRATED_MAX_SAFE_INTEGER) or other:gt(MAX_SAFE_INTEGER) then
		if t:lt(math.exp(1 / R.E)) then
			negln = t:ln():neg()
			return negln:lambertw():div(negln)
		end
		local j = t:slog(10):add(other)
		j.array[3] = (j.array[3] or 0) + 1
		j:normalize()
		return j
	end
	local y = other:to_number()
	local f = math.floor(y)
	local r = t:pow(y - f)
	local l = B.NaN
	local i = 0
	local m = B.E_MAX_SAFE_INTEGER
	while (f ~= 0) and r:lt(m) and (i < 100) do
		if f > 0 then
			r = t:pow(r)
			if l:eq(r) then
				f = 0
				break
			end
			l = r
			f = f - 1
		else
			r = r:log_base(t)
			if l:eq(r) then
				f = 0
				break
			end
			l = r
			f = f + 1
		end
	end
	if (i == 100) or t:lt(math.exp(1 / R.E)) then
		f = 0
	end
	r.array[2] = (r.array[2] or 0) + f
	r:normalize()
	return r
=======
    local x = self
    other = Big:ensureBig(other)
    -- if (OmegaNum.debug>=OmegaNum.NORMAL){
    --   console.log(this+"+"+other);
    --   if (!debugMessageSent) console.warn(omegaNumError+"Debug output via 'debug' is being deprecated and will be removed in the future!"),debugMessageSent=true;
    -- }
    if (x.sign==-1) then
        return x:neg():add(other:neg()):neg()
    end
    if (other.sign==-1) then
        return x:sub(other:neg());
    end
    if (x:eq(B.ZERO)) then
        return other:clone();
    end
    if (other:eq(B.ZERO)) then
        return x:clone();
    end
    if (x:isNaN() or other:isNaN() or (x:isInfinite() and other:isInfinite() and x:eq(other:neg()))) then
        return Big:create(B.NaN);
    end
    if (x:isInfinite()) then
        return x:clone();
    end
    if (other:isInfinite()) then
        return other:clone();
    end
    local p=x:min(other);
    local q=x:max(other);
    local t = -1;
    if (p.array[2] == 2) and not p:gt(B.E_MAX_SAFE_INTEGER) then
        p.array[2] = 1
        p.array[1] = 10 ^ p.array[1]
    end
    if (q.array[2] == 2) and not q:gt(B.E_MAX_SAFE_INTEGER) then
        q.array[2] = 1
        q.array[1] = 10 ^ q.array[1]
    end
    if (q:gt(B.E_MAX_SAFE_INTEGER) or q:div(p):gt(B.MAX_SAFE_INTEGER)) then
        t = q;
    elseif (q.array[2] == nil) or (q.array[2] == 0) then
        t= Big:create(x:to_number()+other:to_number());
    elseif (q.array[2]==1) then
        if (p.array[2] ~= nil) and (p.array[2] ~= 0) then
            a = p.array[1]
        else
            a = math.log(p.array[1], 10)
        end
        t = Big:new({a+math.log(math.pow(10,q.array[1]-a)+1, 10),1});
    end
    p = nil
    q = nil
    return t;
end

function Big:sub(other)
    local x = self
    other = Big:ensureBig(other)
    -- if (OmegaNum.debug>=OmegaNum.NORMAL) console.log(x+"-"+other);
    if (x.sign==-1) then
        return x:neg():sub(other:neg()):neg()
    end
    if (other.sign==-1) then
        return x:add(other:neg())
    end
    if (x:eq(other)) then
        return Big:create(B.ZERO)
    end
    if (other:eq(B.ZERO)) then
        return x:clone();
    end
    if (x:isNaN() or other:isNaN() or (x:isInfinite() and other:isInfinite() and x:eq(other:neg()))) then
        return Big:create(B.NaN)
    end
    if (x:isInfinite()) then
        return x:clone()
    end
    if (other:isInfinite()) then
        return other:neg()
    end
    local p = x:min(other);
    local q = x:max(other);
    local n = other:gt(x);
    local t = -1;
    if (p.array[2] == 2) and not p:gt(B.E_MAX_SAFE_INTEGER) then
        p.array[2] = 1
        p.array[1] = 10 ^ p.array[1]
    end
    if (q.array[2] == 2) and not q:gt(B.E_MAX_SAFE_INTEGER) then
        q.array[2] = 1
        q.array[1] = 10 ^ q.array[1]
    end
    if (q:gt(B.E_MAX_SAFE_INTEGER) or q:div(p):gt(B.MAX_SAFE_INTEGER)) then
        t = q;
        if n then
            t = t:neg()
        else
            t = t
        end
    elseif (q.array[2] == nil) or (q.array[2] == 0) then
        t = Big:create(x:to_number()-other:to_number());
    elseif (q.array[2]==1) then
        if (p.array[2] ~= nil) and (p.array[2] ~= 0) then
            a = p.array[1]
        else
            a = math.log(p.array[1], 10)
        end

        t = Big:new({a+math.log(math.pow(10,q.array[1]-a)-1, 10),1});
        if n then
            t = t:neg()
        else
            t = t
        end
    end
    p = nil
    q = nil
    return t;
end

function Big:div(other)
    local x = self;
    other = Big:ensureBig(other);
    if (x.sign*other.sign==-1) then
        return x:abs():div(other:abs()):neg()
    end
    if (x.sign==-1) then
        return x:abs():div(other:abs())
    end
    if (x:isNaN() or other:isNaN() or (x:isInfinite() and other:isInfinite() and x:eq(other:neg()))) then
        return Big:create(B.NaN)
    end
    if (other:eq(B.ZERO)) then
        return Big:create(B.POSITIVE_INFINITY)
    end
    if (other:eq(B.ONE)) then
        return x:clone()
    end
    if (x:eq(other)) then
        return Big:create(B.ONE)
    end
    if (x:isInfinite()) then
        return x:clone()
    end
    if (other:isInfinite()) then
        return Big:create(B.ZERO)
    end
    if (x:max(other):gt(B.EE_MAX_SAFE_INTEGER)) then
        if x:gt(other) then
            return x:clone()
        else
            return Big:create(B.ZERO)
        end
    end
    local n = x:to_number()/other:to_number();
    if (n<=MAX_SAFE_INTEGER) then
        return Big:create(n)
    end
    local pw = Big:create(10):pow(x:log10():sub(other:log10()))
    local fp = pw:floor()
    if (pw:sub(fp):lt(Big:create(1e-9))) then
        return fp
    end
    return pw
end

function Big:mul(other)
    local x = self;
    other = Big:ensureBig(other);
    -- if (OmegaNum.debug>=OmegaNum.NORMAL) console.log(x+"*"+other);
    if (x.sign*other.sign==-1) then
        return x:abs():mul(other:abs()):neg()
    end
    if (x.sign==-1) then
        return x:abs():mul(other:abs())
    end
    if (x:isNaN() or other:isNaN() or (x:isInfinite() and other:isInfinite() and x:eq(other:neg()))) then
        return Big:create(B.NaN)
    end
    if (other:eq(B.ZERO)) then
        return Big:create(B.ZERO)
    end
    if (other:eq(B.ONE)) then
        return x:clone()
    end
    if (x:isInfinite()) then
        return x:clone()
    end
    if (other:isInfinite()) then
        return other:clone()
    end
    if (x:max(other):gt(B.EE_MAX_SAFE_INTEGER)) then
        return x:max(other)
    end
    local n = x:to_number()*other:to_number()
    if (n<=MAX_SAFE_INTEGER) then
        return Big:create(n)
    end
    return Big:create(10):pow(x:log10():add(other:log10()));
end

function Big:rec()
    if (self:isNaN() or self:eq(B.ZERO)) then
        return Big:create(B.NaN)
    end
    if (self:abs():gt("2e323")) then
        return Big:create(B.ZERO)
    end
    return Big:create(B.ONE):div(self)
end

function Big:logBase(base)
    if base == nil then
        base = Big:create(B.E)
    end
    return self:log10():div(base:log10())
end

function Big:log10()
    local x = self;
    -- if (OmegaNum.debug>=OmegaNum.NORMAL) console.log("log"+this);
    if (x:lt(B.ZERO)) then
        return Big:create(B.NaN)
    end
    if (x:eq(B.ZERO)) then
        return Big:create(B.NEGATIVE_INFINITY)
    end
    if (x:lte(B.MAX_SAFE_INTEGER)) then
        return Big:create(math.log(x:to_number(), 10))
    end
    if (not x:isFinite()) then
        return x:clone();
    end
    if (x:gt(B.TETRATED_MAX_SAFE_INTEGER)) then
        return x:clone();
    end
    x = x:clone()
    x.array[2] = x.array[2] - 1;
    return x:normalize()
end

function Big:ln()
    base = Big:create(B.E)
    return self:log10():div(base:log10())
end

function Big:pow(other)
    other = Big:ensureBig(other);
    -- if (OmegaNum.debug>=OmegaNum.NORMAL) console.log(this+"^"+other);
    if (other:eq(B.ZERO)) then
        return Big:create(B.ONE)
    end
    if (other:eq(B.ONE)) then
        return self:clone()
    end
    if (other:lt(B.ZERO)) then
        return self:pow(other:neg()):rec()
    end
    if (self:lt(B.ZERO) and other:isint()) then
        if (other:mod(2):lt(B.ONE)) then
            return self:abs():pow(other)
        end
        return self:abs():pow(other):neg()
    end
    if (self:lt(B.ZERO)) then
        --return Big:create(B.NaN)
        --Override this interaction to always make positive numbers
        return self:abs():pow(other)
    end
    if (self:eq(B.ONE)) then
        return Big:create(B.ONE)
    end
    if (self:eq(B.ZERO)) then
        return Big:create(B.ZERO)
    end
    if (self:max(other):gt(B.TETRATED_MAX_SAFE_INTEGER)) then
        return self:max(other);
    end
    if (self:eq(10)) then
        if (other:gt(B.ZERO)) then
            other = other:clone();
            other.array[2] = (other.array[2] or 0) + 1;
            other:normalize();
            return other;
        else
            return Big:create(math.pow(10,other:to_number()));
        end
    end
    if (other:lt(B.ONE)) then
        return self:root(other:rec())
    end
    local n = math.pow(self:to_number(),other:to_number())
    if (n<=MAX_SAFE_INTEGER) then
        return Big:create(n);
    end
    return Big:create(10):pow(self:log10():mul(other));
end

function Big:exp()
    return Big:create(B.E, self)
end

function Big:root(other)
    other = Big:ensureBig(other)
    -- if (OmegaNum.debug>=OmegaNum.NORMAL) console.log(this+"root"+other);
    if (other:eq(B.ONE)) then
        return self:clone()
    end
    if (other:lt(B.ZERO)) then
        return self:root(other:neg()):rec()
    end
    if (other:lt(B.ONE)) then
        return self:pow(other:rec())
    end
    if (self:lt(B.ZERO) and other:isint() and other:mod(2):eq(B.ONE)) then
        return self:neg():root(other):neg()
    end
    if (self:lt(B.ZERO)) then
        return Big:create(B.NaN)
    end
    if (self:eq(B.ONE)) then
        return Big:create(B.ONE)
    end
    if (self:eq(B.ZERO)) then
        return Big:create(B.ZERO)
    end
    if (self:max(other):gt(B.TETRATED_MAX_SAFE_INTEGER)) then
        if self:gt(other) then
            return self:clone()
        else
            Big:create(B.ZERO)
        end
    end
    return Big:create(10):pow(self:log10():div(other));
end

function Big:slog(base)
    if base == nil then
        base = 10
    end
    local x = self
    base = Big:ensureBig(base)
    if (x:isNaN() or base:isNaN() or (x:isInfinite() and base:isInfinite())) then
        return Big:create(B.NaN)
    end
    if (x:isInfinite()) then
        return x:clone();
    end
    if (base:isInfinite()) then
        return Big:create(B.ZERO)
    end
    if (x:lt(B.ZERO)) then
        return Big:create(-R.ONE)
    end
    if (x:lt(B.ONE)) then
        return Big:create(B.ZERO)
    end
    if (x:eq(base)) then
        return Big:create(B.ONE)
    end
    if (base:lt(math.exp(1/R.E))) then
        local a = base:tetrate(1/0)
        if (x:eq(a)) then
            return Big:create(B.POSITIVE_INFINITY)
        end
        if (x:gt(a)) then
            return Big:create(B.NaN)
        end
    end
    if (x:max(base):gt("10^^^" .. R.MAX_SAFE_INTEGER)) then
        if (x:gt(base)) then
            return x:clone();
        end
        return Big:create(B.ZERO)
    end
    if (x:max(base):gt(B.TETRATED_MAX_SAFE_INTEGER)) then
        if x:gt(base) then
            x = x:clone()
            x.array[3] = x.array[3] - 1
            x:normalize()
            return x:sub(x.array[2])
        end
        return Big:create(B.ZERO)
    end
    x = x:clone()
    local r = 0
    local t = (x.array[2] or 0) - (base.array[2] or 0)
    if (t > 3) then
        local l = t - 3
        r = r + l
        x.array[2] = x.array[2] - l
    end
    for i = 0, 99 do
        if x:lt(B.ZERO) then
            x = base:pow(x)
            r = r - 1
        elseif (x:lte(B.ONE)) then
            return Big:create(r + x:to_number() - 1)
        else
            r = r + 1
            x = x:logBase(base)
        end
    end
    if (x:gt(10)) then
        return Big:create(r)
    end
end

function Big:tetrate(other)
    local t = self
    other = Big:ensureBig(other)
    local negln = nil
    if (t:isNaN() or other:isNaN()) then
        return Big:create(B.NaN)
    end
    if (other:isInfinite() and other.sign > 0) then
        negln = t:ln():neg()
        return negln:lambertw():div(negln)
    end
    if (other:lte(-2)) then
        return Big:create(B.NaN)
    end
    if (t:eq(B.ZERO)) then
        if (other:eq(B.ZERO)) then
            return Big:create(B.NaN)
        end
        if (other:mod(2):eq(B.ZERO)) then
            return Big:create(B.ZERO)
        end
        return Big:create(B.ONE)
    end
    if (t:eq(B.ONE)) then
        if (other:eq(-1)) then
            return Big:create(B.NaN)
        end
        return Big:create(B.ONE)
    end
    if (other:eq(-1)) then
        return Big:create(B.ZERO)
    end
    if other:eq(B.ZERO) then
        return Big:create(B.ONE)
    end
    if other:eq(B.ONE) then
        return t:clone()
    end
    if other:eq(2) then
        return t:pow(t)
    end
    if t:eq(2) then
        if other:eq(3) then
            return Big:create({16})
        end
        if other:eq(4) then
            return Big:create({65536})
        end
    end
    local m = t:max(other)
    if (m:gt(Big:create("10^^^" .. tostring(R.MAX_SAFE_INTEGER)))) then
        return m
    end
    if (m:gt(B.TETRATED_MAX_SAFE_INTEGER) or other:gt(MAX_SAFE_INTEGER)) then
        if (t:lt(math.exp(1/R.E))) then
            negln = t:ln():neg()
            return negln:lambertw():div(negln)
        end
        local j = t:slog(10):add(other)
        j.array[3]=(j.array[3] or 0) + 1
        j:normalize()
        return j
    end
    local y = other:to_number()
    local f = math.floor(y)
    local r = t:pow(y-f)
    local l = B.NaN
    local i = 0
    local m = B.E_MAX_SAFE_INTEGER
    while ((f ~= 0) and r:lt(m) and (i < 100)) do
        if (f > 0) then
            r = t:pow(r)
            if (l:eq(r)) then
                f = 0
                break
            end
            l = r
            f = f - 1
        else
            r = r:logBase(t)
            if (l:eq(r)) then
                f = 0
                break
            end
            l = r
            f = f + 1
        end
    end
    if ((i == 100) or t:lt(math.exp(1/R.E))) then
        f = 0
    end
    r.array[2] = (r.array[2] or 0) + f
    r:normalize()
    return r;
>>>>>>> 0df148b8
end

function Big:max_for_op(arrows)
    if type(arrows) == "table" then
        arrows = arrows:to_number()
    end
    if arrows < 1 or arrows ~= arrows or arrows == R.POSITIVE_INFINITY then
        return B.NaN:clone()
    end
    if arrows == 1 then
        return B.E_MAX_SAFE_INTEGER:clone()
    end
    if arrows == 2 then
        return B.TETRATED_MAX_SAFE_INTEGER:clone()
    end

    local arr = {}
    arr[1] = 10e9
    arr[arrows] = R.MAX_SAFE_INTEGER - 2
    for i = 2, arrows - 1 do
        arr[i] = 8
    end

    local res = Big:new({0})
    res.array = arr
    return res
end

function Big:arrow(arrows, other)
<<<<<<< HEAD
	local t = self
	arrows = Big:ensure_big(arrows)
	if not arrows:is_int() or arrows:lt(B.ZERO) then
		return Big:new(B.NaN)
	end
	if arrows:eq(B.ZERO) then
		return t:mul(other)
	end
	if arrows:eq(B.ONE) then
		return t:pow(other)
	end
	if arrows:eq(2) then
		return t:tetrate(other)
	end
	other = Big:new(other)
	if other:lt(B.ZERO) then
		return Big:new(B.NaN)
	end
	if other:eq(B.ZERO) then
		return Big:new(B.ONE)
	end
	if other:eq(B.ONE) then
		return t:clone()
	end
	local arrowsNum = arrows:to_number()
	if other:eq(2) then
		return t:arrow(arrows:sub(B.ONE), t)
	end
	if t:max(other):gt("10{" .. tostring(arrowsNum + 1) .. "}" .. tostring(R.MAX_SAFE_INTEGER)) then
		return t:max(other)
	end
	local r = nil
	if t:gt("10{" .. tostring(arrowsNum) .. "}" .. tostring(R.MAX_SAFE_INTEGER)) or other:gt(B.MAX_SAFE_INTEGER) then
		if t:gt("10{" .. tostring(arrowsNum) .. "}" .. tostring(R.MAX_SAFE_INTEGER)) then
			r = t:clone()
			r.array[arrowsNum + 1] = r.array[arrowsNum + 1] - 1
			r:normalize()
		elseif t:gt("10{" .. tostring(arrowsNum - 1) .. "}" .. tostring(R.MAX_SAFE_INTEGER)) then
			r = Big:new(t.array[arrowsNum])
		else
			r = Big:new(B.ZERO)
		end
		local j = r:add(other)
		j.array[arrowsNum + 1] = (j.array[arrowsNum + 1] or 0) + 1
		j:normalize()
		return j
	end
	local y = other:to_number()
	local f = math.floor(y)
	local arrows_m1 = arrows:sub(B.ONE)
	local i = 0
	local m = Big:new("10{" .. tostring(arrowsNum - 1) .. "}" .. tostring(R.MAX_SAFE_INTEGER))
	r = t:arrow(arrows_m1, y - f)
	while (f ~= 0) and r:lt(m) and (i < 100) do
		if f > 0 then
			r = t:arrow(arrows_m1, r)
			f = f - 1
		end
		i = i + 1
	end
	if i == 100 then
		f = 0
	end
	r.array[arrowsNum] = (r.array[arrowsNum] or 0) + f
	r:normalize()
	return r
end

function Big:mod(other)
	other = Big:ensure_big(other)
	if other:eq(B.ZERO) then
		Big:new(B.ZERO)
	end
	if self.sign * other.sign == -1 then
		return self:abs():mod(other:abs()):neg()
	end
	if self.sign == -1 then
		return self:abs():mod(other:abs())
	end
	return self:sub(self:div(other):floor():mul(other))
end

function Big:lambertw()
	local x = self
	if x:is_nan() then
		return x:clone()
	end
	if x:lt(-0.3678794411710499) then
		print("lambertw is unimplemented for results less than -1, sorry!")
		local a = nil
		return a.b
	end
	if x:gt(B.TETRATED_MAX_SAFE_INTEGER) then
		return x:clone()
	end
	if x:gt(B.EE_MAX_SAFE_INTEGER) then
		x.array[1] = x.array[1] - 1
		return x:clone()
	end
	if x:gt(B.E_MAX_SAFE_INTEGER) then
		return Big:d_lambertw(x)
	else
		return Big:new(Big:f_lambertw(x.sign * x.array[1]))
	end
end

function Big:f_lambertw(z)
	local tol = 1e-10
	local w = nil
	local wn = nil
	local OMEGA = 0.56714329040978387299997
	if not Big:ensure_big(z):is_finite() then
		return z
	end
	if z == 0 then
		return z
	end
	if z == 1 then
		return OMEGA
	end
	if z < 10 then
		w = 0
	else
		w = math.log(z) - math.log(math.log(z))
	end
	for i = 0, 99 do
		wn = (z * math.exp(-w) + w * w) / (w + 1)
		if math.abs(wn - w) < tol * math.abs(wn) then
			return wn
		end
		w = wn
	end
	print("Iteration failed to converge: " + z)
	local a = nil
	return a.b
end

function Big:d_lambertw(z)
	local tol = 1e-10
	z = Big:ensure_big(z)
	local w = nil
	local ew = nil
	local wewz = nil
	local wn = nil
	local OMEGA = 0.56714329040978387299997
	if not z:is_finite() then
		return z:clone()
	end
	if z == 0 then
		return z:clone()
	end
	if z == 1 then
		return OMEGA
	end
	w = z:ln()
	for i = 0, 99 do
		ew = w:neg():exp()
		wewz = w:sub(z:mul(ew))
		wn = w:sub(wewz:div(w:add(B.ONE):sub((w:add(2)):mul(wewz):div((w:mul(2):add(2))))))
		if wn:sub(w):abs():lt(wn:abs():mul(tol)) then
			return wn
		end
		w = wn
	end
	print("Iteration failed to converge: " + z)
	local a = nil
	return a.b
=======
    local t = self
    arrows = Big:ensureBig(arrows)
    if (not arrows:isint() or arrows:lt(B.ZERO)) then
        return Big:create(B.NaN)
    end
    if arrows:eq(B.ZERO) then
        return t:mul(other)
    end
    if arrows:eq(B.ONE) then
        return t:pow(other)
    end
    if arrows:eq(2) then
        return t:tetrate(other)
    end
    other = Big:create(other)
    if (other:lt(B.ZERO)) then
        return Big:create(B.NaN)
    end
    if (other:eq(B.ZERO)) then
        return Big:create(B.ONE)
    end
    if (other:eq(B.ONE)) then
        return t:clone()
    end
    --[[if (arrows:gte(maxArrow)) then
        return Big:create(B.POSITIVE_INFINITY)
    end--]]
    local arrowsNum = arrows:to_number()
    if (other:eq(2)) then
        return t:arrow(arrows:sub(B.ONE), t)
    end
    local limit_plus = Big:max_for_op(arrowsNum+1)
    local limit = Big:max_for_op(arrowsNum)
    local limit_minus = Big:max_for_op(arrowsNum-1)
    if (t:max(other):gt(limit_plus)) then
        return t:max(other)
    end
    local r = nil
    if (t:gt(limit) or other:gt(B.MAX_SAFE_INTEGER)) then
        if (t:gt(limit)) then
            r = t:clone()
            r.array[arrowsNum + 1] = r.array[arrowsNum + 1] - 1
            r:normalize()
        elseif (t:gt(limit_minus)) then
            r = Big:create(t.array[arrowsNum])
        else
            r = Big:create(B.ZERO)
        end
        local j = r:add(other)
        j.array[arrowsNum+1] = (j.array[arrowsNum+1] or 0) + 1
        j:normalize()
        return j
    end
    local y = other:to_number()
    local f = math.floor(y)
    local arrows_m1 = arrows:sub(B.ONE)
    local i = 0
    local m = limit_minus
    r = t:arrow(arrows_m1, y-f)
    while (f ~= 0) and r:lt(m) and (i<100) do
        if (f > 0) then
            r = t:arrow(arrows_m1, r)
            f = f - 1
        end
        i = i + 1
    end
    if (i == 100) then
        f = 0
    end
    r.array[arrowsNum] = (r.array[arrowsNum] or 0) + f
    r:normalize()
    return r
end

function Big:mod(other)
    other = Big:ensureBig(other)
    if (other:eq(B.ZERO)) then
        Big:create(B.ZERO)
    end
    if (self.sign*other.sign == -1) then
        return self:abs():mod(other:abs()):neg()
    end
    if (self.sign==-1) then
        return self:abs():mod(other:abs())
    end
    return self:sub(self:div(other):floor():mul(other))
end

function Big:lambertw()
    local x = self
    if (x:isNaN()) then
        return x:clone();
    end
    if (x:lt(-0.3678794411710499)) then
        print("lambertw is unimplemented for results less than -1, sorry!")
        local a = nil
        return a.b
    end
    if (x:gt(B.TETRATED_MAX_SAFE_INTEGER)) then
        return x:clone();
    end
    if (x:gt(B.EE_MAX_SAFE_INTEGER)) then
        x.array[1] = x.array[1] - 1
        return x:clone();
    end
    if (x:gt(B.E_MAX_SAFE_INTEGER)) then
        return Big:d_lambertw(x)
    else
        return Big:create(Big:f_lambertw(x.sign*x.array[1]))
    end
end

function Big:f_lambertw(z)
    local tol = 1e-10
    local w = nil
    local wn = nil
    local OMEGA = 0.56714329040978387299997
    if (not Big:ensureBig(z):isFinite()) then
        return z;
    end
    if z == 0 then
        return z;
    end
    if z == 1 then
        return OMEGA
    end
    if (z < 10) then
        w = 0
    else
        w = math.log(z) - math.log(math.log(z))
    end
    for i=0,99 do
        wn = (z*math.exp(-w)+w*w)/(w+1)
        if (math.abs(wn-w)<tol*math.abs(wn)) then
            return wn
        end
        w=wn
    end
    print("Iteration failed to converge: "+z)
    local a = nil
    return a.b
end

function Big:d_lambertw(z)
    local tol = 1e-10
    z = Big:ensureBig(z)
    local w = nil
    local ew = nil
    local wewz = nil
    local wn = nil
    local OMEGA = 0.56714329040978387299997
    if (not z:isFinite()) then
        return z:clone();
    end
    if (z == 0) then
        return z:clone();
    end
    if (z == 1) then
        return OMEGA
    end
    w = z:ln()
    for i=0, 99 do
        ew = w:neg():exp()
        wewz = w:sub(z:mul(ew))
        wn = w:sub(wewz:div(w:add(B.ONE):sub((w:add(2)):mul(wewz):div((w:mul(2):add(2))))))
        if (wn:sub(w):abs():lt(wn:abs():mul(tol))) then
            return wn
        end
        w = wn
    end
    print("Iteration failed to converge: "+z)
    local a = nil
    return a.b
>>>>>>> 0df148b8
end

------------------------metastuff----------------------------

function OmegaMeta.__add(b1, b2)
<<<<<<< HEAD
	if type(b1) == "number" then
		return Big:new(b1):add(b2)
	end
	return b1:add(b2)
end

function OmegaMeta.__sub(b1, b2)
	if type(b1) == "number" then
		return Big:new(b1):sub(b2)
	end
	return b1:sub(b2)
end

function OmegaMeta.__mul(b1, b2)
	if type(b1) == "number" then
		return Big:new(b1):mul(b2)
	end
	return b1:mul(b2)
end

function OmegaMeta.__div(b1, b2)
	if type(b1) == "number" then
		return Big:new(b1):div(b2)
	end
	return b1:div(b2)
=======
    if type(b1) == "number" then
        return Big:create(b1):add(b2)
    end
    return b1:add(b2)
end

function OmegaMeta.__sub(b1, b2)
    if type(b1) == "number" then
        return Big:create(b1):sub(b2)
    end
    return b1:sub(b2)
end

function OmegaMeta.__mul(b1, b2)
    if type(b1) == "number" then
        return Big:create(b1):mul(b2)
    end
    return b1:mul(b2)
end

function OmegaMeta.__div(b1, b2)
    if type(b1) == "number" then
        return Big:create(b1):div(b2)
    end
    return b1:div(b2)
>>>>>>> 0df148b8
end
function OmegaMeta.__mod(b1, b2)
	if type(b1) == "number" then
		return Big:new(b1):mod(b2)
	end
	return b1:mod(b2)
end

function OmegaMeta.__unm(b)
	return b:neg()
end

function OmegaMeta.__pow(b1, b2)
<<<<<<< HEAD
	if type(b1) == "number" then
		return Big:ensure_big(b1):pow(b2)
	end
	return b1:pow(b2)
end

function OmegaMeta.__le(b1, b2)
	b1 = Big:ensure_big(b1)
	return b1:lte(b2)
end

function OmegaMeta.__lt(b1, b2)
	b1 = Big:ensure_big(b1)
	return b1:lt(b2)
end

function OmegaMeta.__ge(b1, b2)
	b1 = Big:ensure_big(b1)
	return b1:gte(b2)
end

function OmegaMeta.__gt(b1, b2)
	b1 = Big:ensure_big(b1)
	return b1:gt(b2)
end

function OmegaMeta.__eq(b1, b2)
	b1 = Big:ensure_big(b1)
	return b1:eq(b2)
=======
    if type(b1) == "number" then
        return Big:ensureBig(b1):pow(b2)
    end
    return b1:pow(b2)
end

function OmegaMeta.__le(b1, b2)
    b1 = Big:ensureBig(b1)
    return b1:lte(b2)
end

function OmegaMeta.__lt(b1, b2)
    b1 = Big:ensureBig(b1)
    return b1:lt(b2)
end

function OmegaMeta.__ge(b1, b2)
    b1 = Big:ensureBig(b1)
    return b1:gte(b2)
end

function OmegaMeta.__gt(b1, b2)
    b1 = Big:ensureBig(b1)
    return b1:gt(b2)
end

function OmegaMeta.__eq(b1, b2)
    b1 = Big:ensureBig(b1)
    return b1:eq(b2)
>>>>>>> 0df148b8
end

function OmegaMeta.__tostring(b)
	return number_format(b)
end

function OmegaMeta.__concat(a, b)
<<<<<<< HEAD
	a = Big:ensure_big(a)
	return tostring(a) .. tostring(b)
=======
    a = Big:ensureBig(a)
    return tostring(a) .. tostring(b)
>>>>>>> 0df148b8
end

---------------------------------------

<<<<<<< HEAD
for i, v in pairs(R) do
	B[i] = Big:ensure_big(v)
end

-- Compat layer
-- These functions are kept for backwards compatibility for now
-- but will be deprecated soon

function AThousandNotation(n, places)
	return a_thousand_notation(n, places)
end

function Big:create(input)
	return Big:new(input)
end

function Big:isNaN()
	return self:is_nan()
end

function Big:isInfinite()
	return self:is_infinite()
end

function Big:isFinite()
	return self:is_finite()
end

function Big:ensureBig(input)
	return Big:ensure_big(input)
end

function Big:isint()
	return self:is_int()
end

function Big:toString()
	return Big:to_string()
end

function log10LongString(str)
	return log10_long_string(str)
end

function Big:logBase(base)
	return Big:log_base(base)
end

function Big:compareTo(other)
	return Big:compare_to(other)
end

return Big
=======
for i,v in pairs(R) do
    B[i] = Big:ensureBig(v)
end

return Big
>>>>>>> 0df148b8
<|MERGE_RESOLUTION|>--- conflicted
+++ resolved
@@ -104,7 +104,7 @@
 	return (not self:is_infinite() and not self:is_nan())
 end
 
-<<<<<<< HEAD
+
 function Big:is_int()
 	if self.sign == -1 then
 		return self:abs():is_int()
@@ -152,55 +152,6 @@
 		end
 	end
 	return r * m
-=======
-function Big:isint()
-    if (self.sign==-1) then
-        return self:abs():isint()
-    end
-    if (self:gt(B.MAX_SAFE_INTEGER)) then
-        return true;
-    end
-    local num = self:to_number()
-    return (math.floor(num) == num);
-end
-
-function Big:compareTo(other)
-    other = Big:ensureBig(other)
-    if ((self.array[1] ~= self.array[1]) or (other.array[1] ~= other.array[1])) then
-        return R.NaN;
-    end
-    if ((self.array[1]==R.POSITIVE_INFINITY) and (other.array[1]~=R.POSITIVE_INFINITY)) then
-        return self.sign
-    end
-    if ((self.array[1]~=R.POSITIVE_INFINITY) and (other.array[1]==R.POSITIVE_INFINITY)) then
-        return other.sign
-    end
-    if ((#self.array==1) and (self.array[1]==0) and (#other.array==1) and (other.array[1]==0)) then
-        return 0
-    end
-    if (self.sign~=other.sign) then
-        return self.sign
-    end
-    local m = self.sign;
-    local r = nil;
-    if (#self.array>#other.array) then
-        r = 1;
-    elseif (#self.array<#other.array) then
-        r = -1;
-    else
-        for i=#self.array,1,-1 do
-            if (self.array[i]>other.array[i]) then
-                r = 1;
-                break;
-            elseif (self.array[i]<other.array[i]) then
-                r = -1
-                break
-            end
-            r = r or 0;
-        end
-    end
-    return r * m;
->>>>>>> 0df148b8
 end
 
 function Big:lt(other)
@@ -252,7 +203,6 @@
 end
 
 function Big:normalize()
-<<<<<<< HEAD
 	local b = nil
 	local x = self
 	if (x.array == nil) or (type(x.array) ~= "table") or (#x.array == 0) then
@@ -560,342 +510,7 @@
 	end
 	x:normalize()
 	return x
-=======
-    local b = nil
-    local x = self
-    if ((x.array == nil) or (type(x.array) ~= "table") or (#x.array == 0)) then
-        x.array = {0}
-    end
-    if (#x.array == 1) and (x.array[1] == 0) then
-        x.sign = 1
-        return x
-    end
-    if (#x.array == 1) and (x.array[1] < 0) then
-        x.sign = -1
-        x.array[1] = -x.array[1]
-    end
-    if ((x.sign~=1) and (x.sign~=-1)) then
-    --   if (typeof x.sign!="number") x.sign=Number(x.sign);
-        if (x.sign < 0) then
-            x.sign = -1;
-        else
-            x.sign = 1;
-        end
-    end
-    local l = 0
-    for i ,j in pairs(x.array) do
-        if i > l then
-                l = i
-        end
-    end
-    for i=1,l do
-        local e = x.array[i];
-        if ((e == nil)) then
-            x.array[i] = 0
-            e = 0
-        end
-        if (e ~= e) then
-            x.array={R.NaN};
-            return x;
-        end
-        if (e == R.POSITIVE_INFINITY) or (e == R.NEGATIVE_INFINITY) then
-            x.array = {R.POSITIVE_INFINITY};
-            return x;
-        end
-        if (i ~= 1) then
-            x.array[i]=math.floor(e)
-        end
-    end
-    local doOnce = true
-    while (doOnce or b) do
-    --   if (OmegaNum.debug>=OmegaNum.ALL) console.log(x.toString());
-        b=false;
-        while ((#x.array ~= 0) and (x.array[#x.array]==0)) do
-            x.array[#x.array] = nil;
-            b=true;
-        end
-        if (x.array[1] > R.MAX_DISP_INTEGER) then --modified, should make printed values easier to display
-            x.array[2]=(x.array[2] or 0) + 1;
-            x.array[1]= math.log(x.array[1], 10);
-            b=true;
-        end
-        while ((x.array[1] < math.log(R.MAX_DISP_INTEGER,10)) and ((x.array[2] ~= nil) and (x.array[2] ~= 0))) do
-            x.array[1] = math.pow(10,x.array[1], 10);
-            x.array[2] = x.array[2] - 1
-            b=true;
-        end
-        -- if ((#x.array>2) and ((x.array[2] == nil) or (x.array[2] == 0))) then
-        --     local i = 3
-        --     while (x.array[i] == nil) or (x.array[i] == 0) do
-        --         i = i + 1
-        --     end
-        --     x.array[i-1]=x.array[1];
-        --     x.array[1]=1;
-        --     x.array[i] = x.array[i] - 1
-        --     b=true;
-        -- end
-        doOnce = false;
-        l = #x.array
-        for i=1,l do
-            if (x.array[i]>R.MAX_SAFE_INTEGER) then
-                x.array[i+1]=(x.array[i+1] or 0)+1;
-                x.array[1]=x.array[i]+1;
-                for j=2,i do
-                    x.array[j]=0;
-                end
-                b=true;
-            end
-        end
-    end
-    if (#x.array == 0) then
-        x.array = {0}
-    end
-    return x;
-end
-
-function Big:toString()
-    if (self.sign==-1) then
-        return "-" .. self:abs():toString()
-    end
-    if (self.array[1] ~= self.array[1]) then
-        return "NaN"
-    end
-    -- if (!isFinite(this.array[0])) return "Infinity";
-    local s = "";
-    if (#self.array>=2) then
-        for i=#self.array,3,-1 do
-            local q = nil
-            if (i >= 6) then
-                q = "{"..(i-1).."}"
-            else
-                q = string.rep("^", i-1)
-            end
-            if (self.array[i]>1) then
-                s = s .."(10" .. q .. ")^" .. AThousandNotation(self.array[i], 0) .. " "
-            elseif (self.array[i]==1) then
-                s= s .."10" .. q;
-            end
-        end
-    end
-    if (self.array[2] == nil) or (self.array[2] == 0) then
-        if (self.array[1] <= 9e9) then
-            s = s .. AThousandNotation(self.array[1], 2)
-        else
-            local exponent = math.floor(math.log(self.array[1], 10))
-            local mantissa = math.floor((self.array[1] / (10^exponent))*100)/100
-            s = s .. AThousandNotation(mantissa, 2) .. "e" .. AThousandNotation(exponent, 0)
-        end
-    elseif (self.array[2]<3) then
-        s = s .. string.rep("e", self.array[2]-1) .. AThousandNotation(math.pow(10,self.array[1]-math.floor(self.array[1])), 2) .. "e" .. AThousandNotation(math.floor(self.array[1]), 0);
-    elseif (self.array[2]<8) then
-        s = s .. string.rep("e", self.array[2]) .. AThousandNotation(self.array[1], 0)
-    else
-        s = s .. "(10^)^" .. AThousandNotation(self.array[2], 0) .. " " .. AThousandNotation(self.array[1],0)
-    end
-    return s
-end
-
-function log10LongString(str)
-    return math.log(tonumber(string.sub(str, 1, LONG_STRING_MIN_LENGTH)), 10)+(string.len(str)- LONG_STRING_MIN_LENGTH);
-end
-
-function Big:parse(input)
-    -- if (typeof input!="string") throw Error(invalidArgument+"Expected String");
-    -- var isJSON=false;
-    -- if (typeof input=="string"&&(input[0]=="["||input[0]=="{")){
-    --   try {
-    --     JSON.parse(input);
-    --   }finally{
-    --     isJSON=true;
-    --   }
-    -- }
-    -- if (isJSON){
-    --   return OmegaNum.fromJSON(input);
-    -- }
-    local x = Big:new({0})
-    -- if (!isOmegaNum.test(input)){
-    --   console.warn(omegaNumError+"Malformed input: "+input);
-    --   x.array=[NaN];
-    --   return x;
-    -- }
-    local negateIt = false
-    while ((string.sub(input, 1, 1)=="-") or (string.sub(input, 1, 1)=="+")) do
-        if (string.sub(input, 1, 1)=="-") then
-            negateIt = not negateIt
-        end
-        input = string.sub(input, 2);
-    end
-    if (input=="NaN") or (input=="nan") then
-        x.array = {R.NaN}
-    elseif (input=="Infinity") or (input=="inf") then
-        x.array = {R.POSITIVE_INFINITY}
-    else
-        local a = 0
-        local b = 0
-        local c = 0
-        local d = 0
-        local i = 0
-        while (string.len(input) > 0) do
-            local passTest = false
-            if true then
-                local j = 1
-                if string.sub(input, 1, 1) == "(" then
-                    j = j + 1
-                end
-                if (string.sub(input, j, j+1) == "10") and ((string.sub(input, j+2, j+2) == "^") or (string.sub(input, j+2, j+2) == "{")) then
-                    passTest = true
-                end
-            end
-            if (passTest) then
-                if (string.sub(input, 1, 1) == "(") then
-                input = string.sub(input, 2);
-                end
-                local arrows = -1;
-                if (string.sub(input, 3, 3)=="^") then
-                    arrows = 3
-                    while (string.sub(input, arrows, arrows) == "^") do
-                        arrows = arrows + 1
-                    end
-                    arrows = arrows - 3
-                    a = arrows
-                    b = arrows + 2;
-                else
-                    a = 1
-                    while (string.sub(input, a, a) ~= "}") do
-                        a = a + 1
-                    end
-                    arrows=tonumber(string.sub(input, 4, a - 1))+1;
-                    b = a + 1
-                end
-                --[[if (arrows >= maxArrow) then
-                -- console.warn("Number too large to reasonably handle it: tried to "+arrows.add(2)+"-ate.");
-                    x.array = {R.POSITIVE_INFINITY};
-                    break;
-                end--]]
-                input = string.sub(input, b + 1);
-                if (string.sub(input, 1, 1) == ")") then
-                    a = 1
-                    while (string.sub(input, a, a) ~= " ") do
-                        a = a + 1
-                    end
-                    c = tonumber(string.sub(input, 3, a - 1));
-                    input = string.sub(input, a+1);
-                else
-                    c = 1
-                end
-                if (arrows==1) then
-                    x.array[2] = (x.array[2] or 0) + c;
-                elseif (arrows==2) then
-                    a = x.array[2] or 0;
-                    b = x.array[1] or 0;
-                    if (b>=1e10) then
-                        a = a + 1
-                    end
-                    if (b>=10) then
-                        a = a + 1
-                    end
-                    x.array[1]=a;
-                    x.array[2]=0;
-                    x.array[3]=(x.array[3] or 0)+c;
-                else
-                    a=x.array[arrows] or 0;
-                    b=x.array[arrows-1] or 0;
-                    if (b>=10) then
-                        a = a + 1
-                    end
-                    for i=1, arrows do
-                        x.array[i] = 0;
-                    end
-                    x.array[1]=a;
-                    x.array[arrows+1] = (x.array[arrows+1] or 0) + c;
-                end
-            else
-                break
-            end
-        end
-        a = {""}
-        while (string.len(input) > 0) do
-            if ((string.sub(input, 1, 1) == "e") or (string.sub(input, 1, 1) == "E")) then
-                a[#a + 1] = ""
-            else
-                a[#a] = a[#a] .. string.sub(input, 1, 1)
-            end
-            input = string.sub(input, 2);
-        end
-        if a[#a] == "" then
-            a[#a] = nil
-        end
-        b={x.array[1],0};
-        c=1;
-        for i=#a, 1, -1 do
-            if ((b[1] < MAX_E) and (b[2]==0)) then
-                b[1] = math.pow(10,c*b[1]);
-            elseif (c==-1) then
-                if (b[2]==0) then
-                    b[1]=math.pow(10,c*b[1]);
-                elseif ((b[2]==1) and (b[1]<=308)) then
-                    b[1] = math.pow(10,c*math.pow(10,b[1]));
-                else
-                    b[1]=0;
-                end
-                b[2]=0;
-            else
-                b[2] = b[2] + 1;
-            end
-            local decimalPointPos = 1;
-            while ((string.sub(a[i], decimalPointPos, decimalPointPos) ~= ".") and (decimalPointPos <= #a[i])) do
-                decimalPointPos = decimalPointPos + 1
-            end
-            if decimalPointPos == #a[i] + 1 then
-                decimalPointPos = -1
-            end
-            local intPartLen = -1
-            if (decimalPointPos == -1) then
-                intPartLen = #a[i] + 1
-            else
-                intPartLen = decimalPointPos
-            end
-            if (b[2] == 0) then
-                if (intPartLen - 1 >= LONG_STRING_MIN_LENGTH) then
-                    b[1] = math.log10(b[1]) + log10LongString(string.sub(a[i], 1, intPartLen - 1))
-                    b[2] = 1;
-                elseif ((a[i] ~= nil) and (a[i] ~= "") and (tonumber(a[i]) ~= nil)) then
-                    b[1] = b[1] * tonumber(a[i]);
-                end
-            else
-                d=-1
-                if (intPartLen - 1 >= LONG_STRING_MIN_LENGTH) then
-                    d = log10LongString(string.sub(a[i], 1,intPartLen - 1))
-                else
-                    if (a[i] ~= nil) and (a[i] ~= "") and (tonumber(a[i]) ~= nil) then
-                        d = math.log(tonumber(a[i]), 10)
-                    else
-                        d = 0
-                    end
-                end
-                if (b[2]==1) then
-                    b[1] = b[1] + d;
-                elseif ((b[2]==2) and (b[1]<MAX_E+math.log(d, 10))) then
-                    b[1] = b[1] + math.log(1+math.pow(10,Math.log10(d)-b[0]), 10);
-                end
-            end
-            if ((b[1]<MAX_E) and (b[2] ~= 0) and (b[2] ~= nil)) then
-                b[1]=math.pow(10,b[1]);
-                b[2] = b[2] - 1;
-            elseif (b[1]>MAX_SAFE_INTEGER) then
-                b[1] = math.log(b[1], 10);
-                b[2] = b[2] + 1;
-            end
-        end
-        x.array[1]= b[1];
-        x.array[2]= (x.array[2] or 0) + b[2];
-    end
-    if (negateIt) then
-        x.sign = x.sign * -1
-    end
-    x:normalize();
-    return x;
->>>>>>> 0df148b8
+
 end
 
 function Big:to_number()
@@ -965,7 +580,6 @@
 end
 
 function Big:add(other)
-<<<<<<< HEAD
 	local x = self
 	other = Big:ensure_big(other)
 	if x.sign == -1 then
@@ -1458,510 +1072,6 @@
 	r.array[2] = (r.array[2] or 0) + f
 	r:normalize()
 	return r
-=======
-    local x = self
-    other = Big:ensureBig(other)
-    -- if (OmegaNum.debug>=OmegaNum.NORMAL){
-    --   console.log(this+"+"+other);
-    --   if (!debugMessageSent) console.warn(omegaNumError+"Debug output via 'debug' is being deprecated and will be removed in the future!"),debugMessageSent=true;
-    -- }
-    if (x.sign==-1) then
-        return x:neg():add(other:neg()):neg()
-    end
-    if (other.sign==-1) then
-        return x:sub(other:neg());
-    end
-    if (x:eq(B.ZERO)) then
-        return other:clone();
-    end
-    if (other:eq(B.ZERO)) then
-        return x:clone();
-    end
-    if (x:isNaN() or other:isNaN() or (x:isInfinite() and other:isInfinite() and x:eq(other:neg()))) then
-        return Big:create(B.NaN);
-    end
-    if (x:isInfinite()) then
-        return x:clone();
-    end
-    if (other:isInfinite()) then
-        return other:clone();
-    end
-    local p=x:min(other);
-    local q=x:max(other);
-    local t = -1;
-    if (p.array[2] == 2) and not p:gt(B.E_MAX_SAFE_INTEGER) then
-        p.array[2] = 1
-        p.array[1] = 10 ^ p.array[1]
-    end
-    if (q.array[2] == 2) and not q:gt(B.E_MAX_SAFE_INTEGER) then
-        q.array[2] = 1
-        q.array[1] = 10 ^ q.array[1]
-    end
-    if (q:gt(B.E_MAX_SAFE_INTEGER) or q:div(p):gt(B.MAX_SAFE_INTEGER)) then
-        t = q;
-    elseif (q.array[2] == nil) or (q.array[2] == 0) then
-        t= Big:create(x:to_number()+other:to_number());
-    elseif (q.array[2]==1) then
-        if (p.array[2] ~= nil) and (p.array[2] ~= 0) then
-            a = p.array[1]
-        else
-            a = math.log(p.array[1], 10)
-        end
-        t = Big:new({a+math.log(math.pow(10,q.array[1]-a)+1, 10),1});
-    end
-    p = nil
-    q = nil
-    return t;
-end
-
-function Big:sub(other)
-    local x = self
-    other = Big:ensureBig(other)
-    -- if (OmegaNum.debug>=OmegaNum.NORMAL) console.log(x+"-"+other);
-    if (x.sign==-1) then
-        return x:neg():sub(other:neg()):neg()
-    end
-    if (other.sign==-1) then
-        return x:add(other:neg())
-    end
-    if (x:eq(other)) then
-        return Big:create(B.ZERO)
-    end
-    if (other:eq(B.ZERO)) then
-        return x:clone();
-    end
-    if (x:isNaN() or other:isNaN() or (x:isInfinite() and other:isInfinite() and x:eq(other:neg()))) then
-        return Big:create(B.NaN)
-    end
-    if (x:isInfinite()) then
-        return x:clone()
-    end
-    if (other:isInfinite()) then
-        return other:neg()
-    end
-    local p = x:min(other);
-    local q = x:max(other);
-    local n = other:gt(x);
-    local t = -1;
-    if (p.array[2] == 2) and not p:gt(B.E_MAX_SAFE_INTEGER) then
-        p.array[2] = 1
-        p.array[1] = 10 ^ p.array[1]
-    end
-    if (q.array[2] == 2) and not q:gt(B.E_MAX_SAFE_INTEGER) then
-        q.array[2] = 1
-        q.array[1] = 10 ^ q.array[1]
-    end
-    if (q:gt(B.E_MAX_SAFE_INTEGER) or q:div(p):gt(B.MAX_SAFE_INTEGER)) then
-        t = q;
-        if n then
-            t = t:neg()
-        else
-            t = t
-        end
-    elseif (q.array[2] == nil) or (q.array[2] == 0) then
-        t = Big:create(x:to_number()-other:to_number());
-    elseif (q.array[2]==1) then
-        if (p.array[2] ~= nil) and (p.array[2] ~= 0) then
-            a = p.array[1]
-        else
-            a = math.log(p.array[1], 10)
-        end
-
-        t = Big:new({a+math.log(math.pow(10,q.array[1]-a)-1, 10),1});
-        if n then
-            t = t:neg()
-        else
-            t = t
-        end
-    end
-    p = nil
-    q = nil
-    return t;
-end
-
-function Big:div(other)
-    local x = self;
-    other = Big:ensureBig(other);
-    if (x.sign*other.sign==-1) then
-        return x:abs():div(other:abs()):neg()
-    end
-    if (x.sign==-1) then
-        return x:abs():div(other:abs())
-    end
-    if (x:isNaN() or other:isNaN() or (x:isInfinite() and other:isInfinite() and x:eq(other:neg()))) then
-        return Big:create(B.NaN)
-    end
-    if (other:eq(B.ZERO)) then
-        return Big:create(B.POSITIVE_INFINITY)
-    end
-    if (other:eq(B.ONE)) then
-        return x:clone()
-    end
-    if (x:eq(other)) then
-        return Big:create(B.ONE)
-    end
-    if (x:isInfinite()) then
-        return x:clone()
-    end
-    if (other:isInfinite()) then
-        return Big:create(B.ZERO)
-    end
-    if (x:max(other):gt(B.EE_MAX_SAFE_INTEGER)) then
-        if x:gt(other) then
-            return x:clone()
-        else
-            return Big:create(B.ZERO)
-        end
-    end
-    local n = x:to_number()/other:to_number();
-    if (n<=MAX_SAFE_INTEGER) then
-        return Big:create(n)
-    end
-    local pw = Big:create(10):pow(x:log10():sub(other:log10()))
-    local fp = pw:floor()
-    if (pw:sub(fp):lt(Big:create(1e-9))) then
-        return fp
-    end
-    return pw
-end
-
-function Big:mul(other)
-    local x = self;
-    other = Big:ensureBig(other);
-    -- if (OmegaNum.debug>=OmegaNum.NORMAL) console.log(x+"*"+other);
-    if (x.sign*other.sign==-1) then
-        return x:abs():mul(other:abs()):neg()
-    end
-    if (x.sign==-1) then
-        return x:abs():mul(other:abs())
-    end
-    if (x:isNaN() or other:isNaN() or (x:isInfinite() and other:isInfinite() and x:eq(other:neg()))) then
-        return Big:create(B.NaN)
-    end
-    if (other:eq(B.ZERO)) then
-        return Big:create(B.ZERO)
-    end
-    if (other:eq(B.ONE)) then
-        return x:clone()
-    end
-    if (x:isInfinite()) then
-        return x:clone()
-    end
-    if (other:isInfinite()) then
-        return other:clone()
-    end
-    if (x:max(other):gt(B.EE_MAX_SAFE_INTEGER)) then
-        return x:max(other)
-    end
-    local n = x:to_number()*other:to_number()
-    if (n<=MAX_SAFE_INTEGER) then
-        return Big:create(n)
-    end
-    return Big:create(10):pow(x:log10():add(other:log10()));
-end
-
-function Big:rec()
-    if (self:isNaN() or self:eq(B.ZERO)) then
-        return Big:create(B.NaN)
-    end
-    if (self:abs():gt("2e323")) then
-        return Big:create(B.ZERO)
-    end
-    return Big:create(B.ONE):div(self)
-end
-
-function Big:logBase(base)
-    if base == nil then
-        base = Big:create(B.E)
-    end
-    return self:log10():div(base:log10())
-end
-
-function Big:log10()
-    local x = self;
-    -- if (OmegaNum.debug>=OmegaNum.NORMAL) console.log("log"+this);
-    if (x:lt(B.ZERO)) then
-        return Big:create(B.NaN)
-    end
-    if (x:eq(B.ZERO)) then
-        return Big:create(B.NEGATIVE_INFINITY)
-    end
-    if (x:lte(B.MAX_SAFE_INTEGER)) then
-        return Big:create(math.log(x:to_number(), 10))
-    end
-    if (not x:isFinite()) then
-        return x:clone();
-    end
-    if (x:gt(B.TETRATED_MAX_SAFE_INTEGER)) then
-        return x:clone();
-    end
-    x = x:clone()
-    x.array[2] = x.array[2] - 1;
-    return x:normalize()
-end
-
-function Big:ln()
-    base = Big:create(B.E)
-    return self:log10():div(base:log10())
-end
-
-function Big:pow(other)
-    other = Big:ensureBig(other);
-    -- if (OmegaNum.debug>=OmegaNum.NORMAL) console.log(this+"^"+other);
-    if (other:eq(B.ZERO)) then
-        return Big:create(B.ONE)
-    end
-    if (other:eq(B.ONE)) then
-        return self:clone()
-    end
-    if (other:lt(B.ZERO)) then
-        return self:pow(other:neg()):rec()
-    end
-    if (self:lt(B.ZERO) and other:isint()) then
-        if (other:mod(2):lt(B.ONE)) then
-            return self:abs():pow(other)
-        end
-        return self:abs():pow(other):neg()
-    end
-    if (self:lt(B.ZERO)) then
-        --return Big:create(B.NaN)
-        --Override this interaction to always make positive numbers
-        return self:abs():pow(other)
-    end
-    if (self:eq(B.ONE)) then
-        return Big:create(B.ONE)
-    end
-    if (self:eq(B.ZERO)) then
-        return Big:create(B.ZERO)
-    end
-    if (self:max(other):gt(B.TETRATED_MAX_SAFE_INTEGER)) then
-        return self:max(other);
-    end
-    if (self:eq(10)) then
-        if (other:gt(B.ZERO)) then
-            other = other:clone();
-            other.array[2] = (other.array[2] or 0) + 1;
-            other:normalize();
-            return other;
-        else
-            return Big:create(math.pow(10,other:to_number()));
-        end
-    end
-    if (other:lt(B.ONE)) then
-        return self:root(other:rec())
-    end
-    local n = math.pow(self:to_number(),other:to_number())
-    if (n<=MAX_SAFE_INTEGER) then
-        return Big:create(n);
-    end
-    return Big:create(10):pow(self:log10():mul(other));
-end
-
-function Big:exp()
-    return Big:create(B.E, self)
-end
-
-function Big:root(other)
-    other = Big:ensureBig(other)
-    -- if (OmegaNum.debug>=OmegaNum.NORMAL) console.log(this+"root"+other);
-    if (other:eq(B.ONE)) then
-        return self:clone()
-    end
-    if (other:lt(B.ZERO)) then
-        return self:root(other:neg()):rec()
-    end
-    if (other:lt(B.ONE)) then
-        return self:pow(other:rec())
-    end
-    if (self:lt(B.ZERO) and other:isint() and other:mod(2):eq(B.ONE)) then
-        return self:neg():root(other):neg()
-    end
-    if (self:lt(B.ZERO)) then
-        return Big:create(B.NaN)
-    end
-    if (self:eq(B.ONE)) then
-        return Big:create(B.ONE)
-    end
-    if (self:eq(B.ZERO)) then
-        return Big:create(B.ZERO)
-    end
-    if (self:max(other):gt(B.TETRATED_MAX_SAFE_INTEGER)) then
-        if self:gt(other) then
-            return self:clone()
-        else
-            Big:create(B.ZERO)
-        end
-    end
-    return Big:create(10):pow(self:log10():div(other));
-end
-
-function Big:slog(base)
-    if base == nil then
-        base = 10
-    end
-    local x = self
-    base = Big:ensureBig(base)
-    if (x:isNaN() or base:isNaN() or (x:isInfinite() and base:isInfinite())) then
-        return Big:create(B.NaN)
-    end
-    if (x:isInfinite()) then
-        return x:clone();
-    end
-    if (base:isInfinite()) then
-        return Big:create(B.ZERO)
-    end
-    if (x:lt(B.ZERO)) then
-        return Big:create(-R.ONE)
-    end
-    if (x:lt(B.ONE)) then
-        return Big:create(B.ZERO)
-    end
-    if (x:eq(base)) then
-        return Big:create(B.ONE)
-    end
-    if (base:lt(math.exp(1/R.E))) then
-        local a = base:tetrate(1/0)
-        if (x:eq(a)) then
-            return Big:create(B.POSITIVE_INFINITY)
-        end
-        if (x:gt(a)) then
-            return Big:create(B.NaN)
-        end
-    end
-    if (x:max(base):gt("10^^^" .. R.MAX_SAFE_INTEGER)) then
-        if (x:gt(base)) then
-            return x:clone();
-        end
-        return Big:create(B.ZERO)
-    end
-    if (x:max(base):gt(B.TETRATED_MAX_SAFE_INTEGER)) then
-        if x:gt(base) then
-            x = x:clone()
-            x.array[3] = x.array[3] - 1
-            x:normalize()
-            return x:sub(x.array[2])
-        end
-        return Big:create(B.ZERO)
-    end
-    x = x:clone()
-    local r = 0
-    local t = (x.array[2] or 0) - (base.array[2] or 0)
-    if (t > 3) then
-        local l = t - 3
-        r = r + l
-        x.array[2] = x.array[2] - l
-    end
-    for i = 0, 99 do
-        if x:lt(B.ZERO) then
-            x = base:pow(x)
-            r = r - 1
-        elseif (x:lte(B.ONE)) then
-            return Big:create(r + x:to_number() - 1)
-        else
-            r = r + 1
-            x = x:logBase(base)
-        end
-    end
-    if (x:gt(10)) then
-        return Big:create(r)
-    end
-end
-
-function Big:tetrate(other)
-    local t = self
-    other = Big:ensureBig(other)
-    local negln = nil
-    if (t:isNaN() or other:isNaN()) then
-        return Big:create(B.NaN)
-    end
-    if (other:isInfinite() and other.sign > 0) then
-        negln = t:ln():neg()
-        return negln:lambertw():div(negln)
-    end
-    if (other:lte(-2)) then
-        return Big:create(B.NaN)
-    end
-    if (t:eq(B.ZERO)) then
-        if (other:eq(B.ZERO)) then
-            return Big:create(B.NaN)
-        end
-        if (other:mod(2):eq(B.ZERO)) then
-            return Big:create(B.ZERO)
-        end
-        return Big:create(B.ONE)
-    end
-    if (t:eq(B.ONE)) then
-        if (other:eq(-1)) then
-            return Big:create(B.NaN)
-        end
-        return Big:create(B.ONE)
-    end
-    if (other:eq(-1)) then
-        return Big:create(B.ZERO)
-    end
-    if other:eq(B.ZERO) then
-        return Big:create(B.ONE)
-    end
-    if other:eq(B.ONE) then
-        return t:clone()
-    end
-    if other:eq(2) then
-        return t:pow(t)
-    end
-    if t:eq(2) then
-        if other:eq(3) then
-            return Big:create({16})
-        end
-        if other:eq(4) then
-            return Big:create({65536})
-        end
-    end
-    local m = t:max(other)
-    if (m:gt(Big:create("10^^^" .. tostring(R.MAX_SAFE_INTEGER)))) then
-        return m
-    end
-    if (m:gt(B.TETRATED_MAX_SAFE_INTEGER) or other:gt(MAX_SAFE_INTEGER)) then
-        if (t:lt(math.exp(1/R.E))) then
-            negln = t:ln():neg()
-            return negln:lambertw():div(negln)
-        end
-        local j = t:slog(10):add(other)
-        j.array[3]=(j.array[3] or 0) + 1
-        j:normalize()
-        return j
-    end
-    local y = other:to_number()
-    local f = math.floor(y)
-    local r = t:pow(y-f)
-    local l = B.NaN
-    local i = 0
-    local m = B.E_MAX_SAFE_INTEGER
-    while ((f ~= 0) and r:lt(m) and (i < 100)) do
-        if (f > 0) then
-            r = t:pow(r)
-            if (l:eq(r)) then
-                f = 0
-                break
-            end
-            l = r
-            f = f - 1
-        else
-            r = r:logBase(t)
-            if (l:eq(r)) then
-                f = 0
-                break
-            end
-            l = r
-            f = f + 1
-        end
-    end
-    if ((i == 100) or t:lt(math.exp(1/R.E))) then
-        f = 0
-    end
-    r.array[2] = (r.array[2] or 0) + f
-    r:normalize()
-    return r;
->>>>>>> 0df148b8
 end
 
 function Big:max_for_op(arrows)
@@ -1991,7 +1101,6 @@
 end
 
 function Big:arrow(arrows, other)
-<<<<<<< HEAD
 	local t = self
 	arrows = Big:ensure_big(arrows)
 	if not arrows:is_int() or arrows:lt(B.ZERO) then
@@ -2159,187 +1268,11 @@
 	print("Iteration failed to converge: " + z)
 	local a = nil
 	return a.b
-=======
-    local t = self
-    arrows = Big:ensureBig(arrows)
-    if (not arrows:isint() or arrows:lt(B.ZERO)) then
-        return Big:create(B.NaN)
-    end
-    if arrows:eq(B.ZERO) then
-        return t:mul(other)
-    end
-    if arrows:eq(B.ONE) then
-        return t:pow(other)
-    end
-    if arrows:eq(2) then
-        return t:tetrate(other)
-    end
-    other = Big:create(other)
-    if (other:lt(B.ZERO)) then
-        return Big:create(B.NaN)
-    end
-    if (other:eq(B.ZERO)) then
-        return Big:create(B.ONE)
-    end
-    if (other:eq(B.ONE)) then
-        return t:clone()
-    end
-    --[[if (arrows:gte(maxArrow)) then
-        return Big:create(B.POSITIVE_INFINITY)
-    end--]]
-    local arrowsNum = arrows:to_number()
-    if (other:eq(2)) then
-        return t:arrow(arrows:sub(B.ONE), t)
-    end
-    local limit_plus = Big:max_for_op(arrowsNum+1)
-    local limit = Big:max_for_op(arrowsNum)
-    local limit_minus = Big:max_for_op(arrowsNum-1)
-    if (t:max(other):gt(limit_plus)) then
-        return t:max(other)
-    end
-    local r = nil
-    if (t:gt(limit) or other:gt(B.MAX_SAFE_INTEGER)) then
-        if (t:gt(limit)) then
-            r = t:clone()
-            r.array[arrowsNum + 1] = r.array[arrowsNum + 1] - 1
-            r:normalize()
-        elseif (t:gt(limit_minus)) then
-            r = Big:create(t.array[arrowsNum])
-        else
-            r = Big:create(B.ZERO)
-        end
-        local j = r:add(other)
-        j.array[arrowsNum+1] = (j.array[arrowsNum+1] or 0) + 1
-        j:normalize()
-        return j
-    end
-    local y = other:to_number()
-    local f = math.floor(y)
-    local arrows_m1 = arrows:sub(B.ONE)
-    local i = 0
-    local m = limit_minus
-    r = t:arrow(arrows_m1, y-f)
-    while (f ~= 0) and r:lt(m) and (i<100) do
-        if (f > 0) then
-            r = t:arrow(arrows_m1, r)
-            f = f - 1
-        end
-        i = i + 1
-    end
-    if (i == 100) then
-        f = 0
-    end
-    r.array[arrowsNum] = (r.array[arrowsNum] or 0) + f
-    r:normalize()
-    return r
-end
-
-function Big:mod(other)
-    other = Big:ensureBig(other)
-    if (other:eq(B.ZERO)) then
-        Big:create(B.ZERO)
-    end
-    if (self.sign*other.sign == -1) then
-        return self:abs():mod(other:abs()):neg()
-    end
-    if (self.sign==-1) then
-        return self:abs():mod(other:abs())
-    end
-    return self:sub(self:div(other):floor():mul(other))
-end
-
-function Big:lambertw()
-    local x = self
-    if (x:isNaN()) then
-        return x:clone();
-    end
-    if (x:lt(-0.3678794411710499)) then
-        print("lambertw is unimplemented for results less than -1, sorry!")
-        local a = nil
-        return a.b
-    end
-    if (x:gt(B.TETRATED_MAX_SAFE_INTEGER)) then
-        return x:clone();
-    end
-    if (x:gt(B.EE_MAX_SAFE_INTEGER)) then
-        x.array[1] = x.array[1] - 1
-        return x:clone();
-    end
-    if (x:gt(B.E_MAX_SAFE_INTEGER)) then
-        return Big:d_lambertw(x)
-    else
-        return Big:create(Big:f_lambertw(x.sign*x.array[1]))
-    end
-end
-
-function Big:f_lambertw(z)
-    local tol = 1e-10
-    local w = nil
-    local wn = nil
-    local OMEGA = 0.56714329040978387299997
-    if (not Big:ensureBig(z):isFinite()) then
-        return z;
-    end
-    if z == 0 then
-        return z;
-    end
-    if z == 1 then
-        return OMEGA
-    end
-    if (z < 10) then
-        w = 0
-    else
-        w = math.log(z) - math.log(math.log(z))
-    end
-    for i=0,99 do
-        wn = (z*math.exp(-w)+w*w)/(w+1)
-        if (math.abs(wn-w)<tol*math.abs(wn)) then
-            return wn
-        end
-        w=wn
-    end
-    print("Iteration failed to converge: "+z)
-    local a = nil
-    return a.b
-end
-
-function Big:d_lambertw(z)
-    local tol = 1e-10
-    z = Big:ensureBig(z)
-    local w = nil
-    local ew = nil
-    local wewz = nil
-    local wn = nil
-    local OMEGA = 0.56714329040978387299997
-    if (not z:isFinite()) then
-        return z:clone();
-    end
-    if (z == 0) then
-        return z:clone();
-    end
-    if (z == 1) then
-        return OMEGA
-    end
-    w = z:ln()
-    for i=0, 99 do
-        ew = w:neg():exp()
-        wewz = w:sub(z:mul(ew))
-        wn = w:sub(wewz:div(w:add(B.ONE):sub((w:add(2)):mul(wewz):div((w:mul(2):add(2))))))
-        if (wn:sub(w):abs():lt(wn:abs():mul(tol))) then
-            return wn
-        end
-        w = wn
-    end
-    print("Iteration failed to converge: "+z)
-    local a = nil
-    return a.b
->>>>>>> 0df148b8
 end
 
 ------------------------metastuff----------------------------
 
 function OmegaMeta.__add(b1, b2)
-<<<<<<< HEAD
 	if type(b1) == "number" then
 		return Big:new(b1):add(b2)
 	end
@@ -2365,7 +1298,6 @@
 		return Big:new(b1):div(b2)
 	end
 	return b1:div(b2)
-=======
     if type(b1) == "number" then
         return Big:create(b1):add(b2)
     end
@@ -2391,7 +1323,6 @@
         return Big:create(b1):div(b2)
     end
     return b1:div(b2)
->>>>>>> 0df148b8
 end
 function OmegaMeta.__mod(b1, b2)
 	if type(b1) == "number" then
@@ -2405,7 +1336,6 @@
 end
 
 function OmegaMeta.__pow(b1, b2)
-<<<<<<< HEAD
 	if type(b1) == "number" then
 		return Big:ensure_big(b1):pow(b2)
 	end
@@ -2435,7 +1365,6 @@
 function OmegaMeta.__eq(b1, b2)
 	b1 = Big:ensure_big(b1)
 	return b1:eq(b2)
-=======
     if type(b1) == "number" then
         return Big:ensureBig(b1):pow(b2)
     end
@@ -2465,7 +1394,6 @@
 function OmegaMeta.__eq(b1, b2)
     b1 = Big:ensureBig(b1)
     return b1:eq(b2)
->>>>>>> 0df148b8
 end
 
 function OmegaMeta.__tostring(b)
@@ -2473,18 +1401,12 @@
 end
 
 function OmegaMeta.__concat(a, b)
-<<<<<<< HEAD
 	a = Big:ensure_big(a)
 	return tostring(a) .. tostring(b)
-=======
-    a = Big:ensureBig(a)
-    return tostring(a) .. tostring(b)
->>>>>>> 0df148b8
 end
 
 ---------------------------------------
 
-<<<<<<< HEAD
 for i, v in pairs(R) do
 	B[i] = Big:ensure_big(v)
 end
@@ -2492,6 +1414,11 @@
 -- Compat layer
 -- These functions are kept for backwards compatibility for now
 -- but will be deprecated soon
+for i,v in pairs(R) do
+    B[i] = Big:ensureBig(v)
+end
+
+return Big
 
 function AThousandNotation(n, places)
 	return a_thousand_notation(n, places)
@@ -2537,11 +1464,4 @@
 	return Big:compare_to(other)
 end
 
-return Big
-=======
-for i,v in pairs(R) do
-    B[i] = Big:ensureBig(v)
-end
-
-return Big
->>>>>>> 0df148b8
+return Big